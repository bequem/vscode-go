--- conflicted
+++ resolved
@@ -413,17 +413,7 @@
 			//    Compute the launch dir heuristically, and translate the dirname in program to a path relative to buildDir.
 			//    We skip this step when working with externally launched debug adapter
 			//    because we do not control the adapter's launch process.
-<<<<<<< HEAD
-			if (
-				debugConfiguration.request === 'launch' &&
-				// Presence of the following attributes indicates externally launched debug adapter.
-				!debugConfiguration.port &&
-				!debugConfiguration.host &&
-				!debugConfiguration.debugServer
-			) {
-=======
 			if (debugConfiguration.request === 'launch') {
->>>>>>> 5bbdabb3
 				const mode = debugConfiguration['mode'] || 'debug';
 				if (['debug', 'test', 'auto'].includes(mode)) {
 					// Massage config to build the target from the package directory
