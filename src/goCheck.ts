/* eslint-disable @typescript-eslint/no-this-alias */
/* eslint-disable @typescript-eslint/no-explicit-any */
/*---------------------------------------------------------
 * Copyright (C) Microsoft Corporation. All rights reserved.
 * Licensed under the MIT License. See LICENSE in the project root for license information.
 *--------------------------------------------------------*/

'use strict';

import path = require('path');
import vscode = require('vscode');
import { getGoplsConfig } from './config';
import { goBuild } from './goBuild';
<<<<<<< HEAD
import { clearCoverage } from './goCover';
import { buildLanguageServerConfig } from './goLanguageServer';
=======
import { buildLanguageServerConfig } from './language/goLanguageServer';
>>>>>>> d7f95787
import { goLint } from './goLint';
import { buildDiagnosticCollection, lintDiagnosticCollection, vetDiagnosticCollection } from './goMain';
import { isModSupported } from './goModules';
import { diagnosticsStatusBarItem, outputChannel } from './goStatus';
import { goVet } from './goVet';
import { getTestFlags, goTest, TestConfig } from './testUtils';
import { ICheckResult } from './util';

const STATUS_BAR_ITEM_NAME = 'Go Test';
const statusBarItem = vscode.window.createStatusBarItem(STATUS_BAR_ITEM_NAME, vscode.StatusBarAlignment.Left);
statusBarItem.name = STATUS_BAR_ITEM_NAME;
statusBarItem.command = 'go.test.showOutput';
const neverAgain = { title: "Don't Show Again" };

export function removeTestStatus(e: vscode.TextDocumentChangeEvent) {
	if (e.document.isUntitled) {
		return;
	}
	statusBarItem.hide();
	statusBarItem.text = '';
}

export function notifyIfGeneratedFile(this: void, e: vscode.TextDocumentChangeEvent) {
	const ctx: any = this;
	if (e.document.isUntitled || e.document.languageId !== 'go') {
		return;
	}
	if (
		ctx.globalState.get('ignoreGeneratedCodeWarning') !== true &&
		e.document.lineAt(0).text.match(/^\/\/ Code generated .* DO NOT EDIT\.$/)
	) {
		vscode.window.showWarningMessage('This file seems to be generated. DO NOT EDIT.', neverAgain).then((result) => {
			if (result === neverAgain) {
				ctx.globalState.update('ignoreGeneratedCodeWarning', true);
			}
		});
	}
}

interface IToolCheckResults {
	diagnosticCollection: vscode.DiagnosticCollection;
	errors: ICheckResult[];
}

export function check(fileUri: vscode.Uri, goConfig: vscode.WorkspaceConfiguration): Promise<IToolCheckResults[]> {
	diagnosticsStatusBarItem.hide();
	outputChannel.clear();
	const runningToolsPromises = [];
	const cwd = path.dirname(fileUri.fsPath);

	// If a user has enabled diagnostics via a language server,
	// then we disable running build or vet to avoid duplicate errors and warnings.
	const lspConfig = buildLanguageServerConfig(goConfig);
	const disableBuildAndVet = lspConfig.enabled && lspConfig.features.diagnostics;

	let testPromise: Thenable<boolean>;
	const testConfig: TestConfig = {
		goConfig,
		dir: cwd,
		flags: getTestFlags(goConfig),
		background: true,
		applyCodeCoverage: !!goConfig['coverOnSave']
	};

	const runTest = () => {
		if (testPromise) {
			return testPromise;
		}

		testPromise = isModSupported(fileUri).then((isMod) => {
			testConfig.isMod = isMod;
			return goTest(testConfig);
		});
		return testPromise;
	};

	if (!disableBuildAndVet && !!goConfig['buildOnSave'] && goConfig['buildOnSave'] !== 'off') {
		runningToolsPromises.push(
			isModSupported(fileUri)
				.then((isMod) => goBuild(fileUri, isMod, goConfig, goConfig['buildOnSave'] === 'workspace'))
				.then((errors) => ({ diagnosticCollection: buildDiagnosticCollection, errors }))
		);
	}

	if (goConfig['testOnSave']) {
		statusBarItem.show();
		statusBarItem.text = 'Tests Running';
		clearCoverage();
		runTest().then((success) => {
			if (statusBarItem.text === '') {
				return;
			}
			if (success) {
				statusBarItem.text = 'Tests Passed';
			} else {
				statusBarItem.text = 'Tests Failed';
			}
		});
	}

	if (!!goConfig['lintOnSave'] && goConfig['lintOnSave'] !== 'off') {
		const goplsConfig = getGoplsConfig(fileUri);
		runningToolsPromises.push(
			goLint(fileUri, goConfig, goplsConfig, goConfig['lintOnSave']).then((errors) => ({
				diagnosticCollection: lintDiagnosticCollection,
				errors
			}))
		);
	}

	if (!disableBuildAndVet && !!goConfig['vetOnSave'] && goConfig['vetOnSave'] !== 'off') {
		runningToolsPromises.push(
			goVet(fileUri, goConfig, goConfig['vetOnSave'] === 'workspace').then((errors) => ({
				diagnosticCollection: vetDiagnosticCollection,
				errors
			}))
		);
	}

	if (goConfig['coverOnSave']) {
		runTest().then((success) => {
			if (!success) {
				return [];
			}
		});
	}

	return Promise.all(runningToolsPromises);
}<|MERGE_RESOLUTION|>--- conflicted
+++ resolved
@@ -11,12 +11,7 @@
 import vscode = require('vscode');
 import { getGoplsConfig } from './config';
 import { goBuild } from './goBuild';
-<<<<<<< HEAD
-import { clearCoverage } from './goCover';
-import { buildLanguageServerConfig } from './goLanguageServer';
-=======
 import { buildLanguageServerConfig } from './language/goLanguageServer';
->>>>>>> d7f95787
 import { goLint } from './goLint';
 import { buildDiagnosticCollection, lintDiagnosticCollection, vetDiagnosticCollection } from './goMain';
 import { isModSupported } from './goModules';
@@ -24,6 +19,7 @@
 import { goVet } from './goVet';
 import { getTestFlags, goTest, TestConfig } from './testUtils';
 import { ICheckResult } from './util';
+import { clearCoverage } from './goCover';
 
 const STATUS_BAR_ITEM_NAME = 'Go Test';
 const statusBarItem = vscode.window.createStatusBarItem(STATUS_BAR_ITEM_NAME, vscode.StatusBarAlignment.Left);
