/*---------------------------------------------------------
 * Copyright (C) Microsoft Corporation. All rights reserved.
 * Licensed under the MIT License. See License.txt in the project root for license information.
 *--------------------------------------------------------*/

'use strict';

import vscode = require('vscode');
import cp = require('child_process');
import path = require('path');
import os = require('os');
import fs = require('fs');
import { getBinPath, getGoRuntimePath } from './goPath';
import { getCoverage } from './goCover';
import { outputChannel } from './goStatus';
import { promptForMissingTool } from './goInstallTools';

export interface ICheckResult {
	file: string;
	line: number;
	msg: string;
	severity: string;
}

function runTool(cmd: string, args: string[], cwd: string, severity: string, useStdErr: boolean, toolName: string, notFoundError?: string) {
	return new Promise((resolve, reject) => {
		cp.execFile(cmd, args, { cwd: cwd }, (err, stdout, stderr) => {
			try {
				if (err && (<any>err).code === 'ENOENT') {
					if (toolName) {
						promptForMissingTool(toolName);
					} else {
						vscode.window.showInformationMessage(notFoundError);
					}
					return resolve([]);
				}
				let lines = (useStdErr ? stderr : stdout).toString().split('\n');
				outputChannel.appendLine(['Finished running tool:', cmd, ...args].join(' '));

				let ret: ICheckResult[] = [];
				for (let i = 0; i < lines.length; i++) {
					if (lines[i][0] === '\t' && ret.length > 0) {
						ret[ret.length - 1].msg += '\n' + lines[i];
						continue;
					}
					let match = /^([^:]*: )?((.:)?[^:]*):(\d+)(:(\d+))?:(?:\w+:)? (.*)$/.exec(lines[i]);
					if (!match) continue;
					let [_, __, file, ___, lineStr, ____, charStr, msg] = match;
					let line = +lineStr;
					file = path.resolve(cwd, file);
					ret.push({ file, line, msg, severity });
					outputChannel.appendLine(`${file}:${line}: ${msg}`);
				}
				outputChannel.appendLine('');
				resolve(ret);
			} catch (e) {
				reject(e);
			}
		});
	});
}

export function check(filename: string, goConfig: vscode.WorkspaceConfiguration): Promise<ICheckResult[]> {
	outputChannel.clear();
	let runningToolsPromises = [];
	let cwd = path.dirname(filename);

	if (!!goConfig['buildOnSave']) {
		let buildFlags = goConfig['buildFlags'] || [];
		let buildTags = '"' + goConfig['buildTags'] + '"';
		let tmppath = path.normalize(path.join(os.tmpdir(), 'go-code-check'));
		let args = ['build', '-o', tmppath, '-tags', buildTags, ...buildFlags, '.'];
		if (filename.match(/_test.go$/i)) {
			args = ['test', '-copybinary', '-o', tmppath, '-c', '-tags', buildTags, ...buildFlags, '.'];
		}
		runningToolsPromises.push(runTool(
			getGoRuntimePath(),
			args,
			cwd,
			'error',
			true,
			null,
			'No "go" binary could be found in GOROOT: ' + process.env['GOROOT'] + '"'
		));
	}
	if (!!goConfig['lintOnSave']) {
		let lintTool = getBinPath(goConfig['lintTool'] || 'golint');
		let lintFlags = goConfig['lintFlags'] || [];
		let args = [...lintFlags];

		if (lintTool === 'golint') {
			args.push(filename);
		}

		runningToolsPromises.push(runTool(
			lintTool,
			args,
			cwd,
			'warning',
<<<<<<< HEAD
			false,
			'golint'
=======
			lintTool === 'golint',
			'The "' + lintTool + '" command is not available. Make sure it is installed.'
>>>>>>> 32c4e3e4
		));
	}

	if (!!goConfig['vetOnSave']) {
		let vetFlags = goConfig['vetFlags'] || [];
		runningToolsPromises.push(runTool(
			getGoRuntimePath(),
			['tool', 'vet', ...vetFlags, filename],
			cwd,
			'warning',
			true,
			null,
			'No "go" binary could be found in GOROOT: "' + process.env['GOROOT'] + '"'
		));
	}

	if (!!goConfig['coverOnSave']) {
		runningToolsPromises.push(getCoverage(filename));
	}

	return Promise.all(runningToolsPromises).then(resultSets => [].concat.apply([], resultSets));
}<|MERGE_RESOLUTION|>--- conflicted
+++ resolved
@@ -97,13 +97,8 @@
 			args,
 			cwd,
 			'warning',
-<<<<<<< HEAD
-			false,
+			lintTool === 'golint',
 			'golint'
-=======
-			lintTool === 'golint',
-			'The "' + lintTool + '" command is not available. Make sure it is installed.'
->>>>>>> 32c4e3e4
 		));
 	}
 
