--- conflicted
+++ resolved
@@ -16,11 +16,8 @@
 import { GoDocumentFormattingEditProvider, Formatter } from './goFormat';
 import { GoRenameProvider } from './goRename';
 import { GoDocumentSymbolProvider } from './goOutline';
-<<<<<<< HEAD
 import { GoSignatureHelpProvider } from './goSignature';
-=======
 import { GoWorkspaceSymbolProvider } from './goSymbol';
->>>>>>> d4cfddcb
 import { GoCodeActionProvider } from './goCodeAction'
 import { check, ICheckResult } from './goCheck';
 import { setupGoPathAndOfferToInstallTools } from './goInstallTools'
