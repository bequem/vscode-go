{
  "name": "go",
<<<<<<< HEAD
  "displayName": "Go-custom",
  "version": "0.32.1-custom10",
  "preview": true,
=======
  "displayName": "Go",
  "version": "0.32.0",
>>>>>>> d2f739f5
  "publisher": "golang",
  "description": "Rich Go language support for Visual Studio Code",
  "author": {
    "name": "Go Team at Google"
  },
  "license": "MIT",
  "icon": "media/go-logo-blue.png",
  "categories": [
    "Programming Languages",
    "Snippets",
    "Linters",
    "Debuggers",
    "Formatters",
    "Testing"
  ],
  "galleryBanner": {
    "color": "#F2F2F2",
    "theme": "light"
  },
  "private": true,
  "repository": {
    "type": "git",
    "url": "https://github.com/golang/vscode-go"
  },
  "bugs": {
    "url": "https://github.com/golang/vscode-go/issues"
  },
  "keywords": [
    "multi-root ready"
  ],
  "scripts": {
    "vscode:prepublish": "npm run compile",
    "bundle": "esbuild src/goMain.ts debugAdapter=src/debugAdapter/goDebug.ts --bundle --outdir=dist --external:vscode --format=cjs --platform=node",
    "bundle-dev": "npm run bundle -- --sourcemap",
    "bundle-watch": "npm run bundle -- --sourcemap --watch",
    "test-compile": "tsc -p ./",
    "compile": "npm run bundle",
    "watch": "tsc -watch -p ./",
    "test": "npm run test-compile && node ./out/test/runTest.js",
    "lint": "gts lint src test",
    "fix-lint": "gts fix src test",
    "unit-test": "npm run test-compile && node ./node_modules/mocha/bin/_mocha -u tdd --timeout 5000 --colors ./out/test/unit",
    "format": "prettier --write \"src/**/*.ts\" \"test/**/*.ts\""
  },
  "extensionDependencies": [],
  "dependencies": {
    "deep-equal": "2.0.5",
    "diff": "4.0.2",
    "glob": "7.1.7",
    "json-rpc2": "2.0.0",
    "moment": "2.29.1",
    "semver": "7.3.4",
    "tree-kill": "file:third_party/tree-kill",
    "vscode-debugadapter": "1.45.0",
    "vscode-debugadapter-testsupport": "1.45.0",
    "vscode-debugprotocol": "1.45.0",
    "vscode-languageclient": "7.0.0",
    "vscode-languageserver-protocol": "3.16.0",
    "web-request": "1.0.7"
  },
  "devDependencies": {
    "@types/adm-zip": "0.4.33",
    "@types/deep-equal": "1.0.1",
    "@types/fs-extra": "8.1.1",
    "@types/glob": "7.1.3",
    "@types/mocha": "7.0.2",
    "@types/node": "13.13.46",
    "@types/semver": "7.3.4",
    "@types/sinon": "9.0.11",
    "@types/vscode": "1.59.0",
    "@vscode/test-electron": "2.0.2",
    "adm-zip": "0.4.16",
    "esbuild": "0.12.21",
    "fs-extra": "9.1.0",
    "get-port": "5.1.1",
    "gts": "3.1.0",
    "mocha": "9.2.0",
    "prettier": "2.2.1",
    "sinon": "9.2.4",
    "ts-loader": "7.0.5",
    "tslint": "6.1.3",
    "typescript": "3.9.9",
    "yarn": "1.22.10"
  },
  "engines": {
    "vscode": "^1.59.0"
  },
  "activationEvents": [
    "onLanguage:go",
    "workspaceContains:*.go",
    "workspaceContains:*/*.go",
    "workspaceContains:*/*/*.go",
    "onCommand:go.gopath",
    "onCommand:go.tools.install",
    "onCommand:go.locate.tools",
    "onCommand:go.show.commands",
    "onCommand:go.run.modinit",
    "onDebugInitialConfigurations",
    "onDebugResolve:go",
    "onWebviewPanel:welcomeGo",
    "onView:go.test.profile"
  ],
  "main": "./dist/goMain.js",
  "capabilities": {
    "virtualWorkspaces": false,
    "untrustedWorkspaces": {
      "supported": "limited",
      "restrictedConfigurations": [
        "go.alternateTools",
        "go.gopath",
        "go.goroot",
        "go.inferGopath",
        "go.toolsGopath",
        "go.toolsEnvVars",
        "go.toolsManagement.go"
      ]
    }
  },
  "contributes": {
    "languages": [
      {
        "id": "go",
        "extensions": [
          ".go"
        ],
        "aliases": [
          "Go"
        ]
      },
      {
        "id": "go.mod",
        "filenames": [
          "go.mod",
          "gopls.mod"
        ],
        "aliases": [
          "Go Module File"
        ],
        "configuration": "./languages/go.mod.language-configuration.json"
      },
      {
        "id": "go.work",
        "filenames": [
          "go.work"
        ],
        "aliases": [
          "Go Work File"
        ],
        "configuration": "./languages/go.mod.language-configuration.json"
      },
      {
        "id": "go.sum",
        "filenames": [
          "go.sum"
        ],
        "aliases": [
          "Go Checksum File"
        ]
      },
      {
        "id": "gotmpl",
        "extensions": [
          ".tmpl",
          ".gotmpl"
        ],
        "aliases": [
          "Go Template File"
        ]
      }
    ],
    "grammars": [
      {
        "language": "go.mod",
        "scopeName": "go.mod",
        "path": "./syntaxes/go.mod.tmGrammar.json"
      },
      {
        "language": "go.sum",
        "scopeName": "go.sum",
        "path": "./syntaxes/go.sum.tmGrammar.json"
      }
    ],
    "snippets": [
      {
        "language": "go",
        "path": "./snippets/go.json"
      }
    ],
    "configurationDefaults": {
      "[go]": {
        "editor.insertSpaces": false,
        "editor.formatOnSave": true,
        "editor.codeActionsOnSave": {
          "source.organizeImports": true
        },
        "editor.suggest.snippetsPreventQuickSuggestions": false
      }
    },
    "commands": [
      {
        "command": "go.gopath",
        "title": "Go: Current GOPATH",
        "description": "See the currently set GOPATH."
      },
      {
        "command": "go.locate.tools",
        "title": "Go: Locate Configured Go Tools",
        "description": "List all the Go tools being used by this extension along with their locations."
      },
      {
        "command": "go.test.cursor",
        "title": "Go: Test Function At Cursor",
        "description": "Runs a unit test at the cursor."
      },
      {
        "command": "go.test.cursorOrPrevious",
        "title": "Go: Test Function At Cursor or Test Previous",
        "description": "Runs a unit test at the cursor if one is found, otherwise re-runs the last executed test."
      },
      {
        "command": "go.subtest.cursor",
        "title": "Go: Subtest At Cursor",
        "description": "Runs a sub test at the cursor."
      },
      {
        "command": "go.benchmark.cursor",
        "title": "Go: Benchmark Function At Cursor",
        "description": "Runs a benchmark at the cursor."
      },
      {
        "command": "go.debug.cursor",
        "title": "Go: Debug Test At Cursor",
        "description": "Debug test at the cursor."
      },
      {
        "command": "go.test.file",
        "title": "Go: Test File",
        "description": "Runs all unit tests in the current file."
      },
      {
        "command": "go.test.package",
        "title": "Go: Test Package",
        "description": "Runs all unit tests in the package of the current file."
      },
      {
        "command": "go.test.refresh",
        "title": "Go Test: Refresh",
        "description": "Refresh a test in the test explorer. Only available as a context menu option in the test explorer.",
        "category": "Test",
        "icon": "$(refresh)"
      },
      {
        "command": "go.test.showProfiles",
        "title": "Go Test: Show Last Profile",
        "description": "Show last captured profile",
        "category": "Test"
      },
      {
        "command": "go.test.captureProfile",
        "title": "Go Test: Profile",
        "description": "Run a test and capture a profile",
        "category": "Test"
      },
      {
        "command": "go.test.deleteProfile",
        "title": "Go Test: Delete Profile",
        "shortTitle": "Delete",
        "description": "Delete selected profile",
        "category": "Test"
      },
      {
        "command": "go.benchmark.package",
        "title": "Go: Benchmark Package",
        "description": "Runs all benchmarks in the package of the current file."
      },
      {
        "command": "go.benchmark.file",
        "title": "Go: Benchmark File",
        "description": "Runs all benchmarks in the current file."
      },
      {
        "command": "go.test.workspace",
        "title": "Go: Test All Packages In Workspace",
        "description": "Runs all unit tests from all packages in the current workspace."
      },
      {
        "command": "go.test.previous",
        "title": "Go: Test Previous",
        "description": "Re-runs the last executed test."
      },
      {
        "command": "go.debug.previous",
        "title": "Go: Debug Previous",
        "description": "Re-runs the last debugged test run through a codelens or \"Go: Debug Test at Cursor\" command."
      },
      {
        "command": "go.test.coverage",
        "title": "Go: Toggle Test Coverage In Current Package",
        "description": "Displays test coverage in the current package."
      },
      {
        "command": "go.test.clearCoverage",
        "title": "Go: Clear Test Coverage",
        "description": ""
      },
      {
        "command": "go.test.generate.package",
        "title": "Go: Generate Unit Tests For Package",
        "description": "Generates unit tests for the current package"
      },
      {
        "command": "go.test.generate.file",
        "title": "Go: Generate Unit Tests For File",
        "description": "Generates unit tests for the current file"
      },
      {
        "command": "go.test.generate.function",
        "title": "Go: Generate Unit Tests For Function",
        "description": "Generates unit tests for the selected function in the current file"
      },
      {
        "command": "go.impl.cursor",
        "title": "Go: Generate Interface Stubs",
        "description": "Generates method stub for implementing the provided interface and inserts at the cursor."
      },
      {
        "command": "go.extractServerChannel",
        "title": "Go: Extract Language Server Logs To Editor",
        "description": "Extract logs in the `gopls (server)` output channel to the editor."
      },
      {
        "command": "go.welcome",
        "title": "Go: Welcome",
        "description": "Open the welcome page for the Go extension."
      },
      {
        "command": "go.toggle.gc_details",
        "title": "Go: Toggle gc details",
        "description": "Toggle the display of compiler optimization choices"
      },
      {
        "command": "go.import.add",
        "title": "Go: Add Import",
        "description": "Add an import declaration"
      },
      {
        "command": "go.add.package.workspace",
        "title": "Go: Add Package to Workspace",
        "description": "Add a package from the imports list to the workspace."
      },
      {
        "command": "go.tools.install",
        "title": "Go: Install/Update Tools",
        "description": "install/update the required go packages"
      },
      {
        "command": "go.toggle.test.file",
        "title": "Go: Toggle Test File",
        "description": "Toggles between file in current active editor and the corresponding test file."
      },
      {
        "command": "go.add.tags",
        "title": "Go: Add Tags To Struct Fields",
        "description": "Add tags configured in go.addTags setting to selected struct using gomodifytags"
      },
      {
        "command": "go.remove.tags",
        "title": "Go: Remove Tags From Struct Fields",
        "description": "Remove tags configured in go.removeTags setting from selected struct using gomodifytags"
      },
      {
        "command": "go.fill.struct",
        "title": "Go: Fill struct",
        "description": "Fill a struct literal with default values"
      },
      {
        "command": "go.show.commands",
        "title": "Go: Show All Commands...",
        "description": "Shows all commands from the Go extension in the quick pick"
      },
      {
        "command": "go.browse.packages",
        "title": "Go: Browse Packages",
        "description": "Browse packages and Go files inside the packages."
      },
      {
        "command": "go.get.package",
        "title": "Go: Get Package",
        "description": "Run `go get -v` on the package on the current line."
      },
      {
        "command": "go.playground",
        "title": "Go: Run on Go Playground",
        "description": "Upload the current selection or file to the Go Playground"
      },
      {
        "command": "go.lint.package",
        "title": "Go: Lint Current Package",
        "description": "Run linter in the package of the current file."
      },
      {
        "command": "go.lint.workspace",
        "title": "Go: Lint Workspace",
        "description": "Run linter in the current workspace."
      },
      {
        "command": "go.vet.package",
        "title": "Go: Vet Current Package",
        "description": "Run go vet in the package of the current file."
      },
      {
        "command": "go.vet.workspace",
        "title": "Go: Vet Workspace",
        "description": "Run go vet in the current workspace."
      },
      {
        "command": "go.build.package",
        "title": "Go: Build Current Package",
        "description": "Build the package of the current file."
      },
      {
        "command": "go.build.workspace",
        "title": "Go: Build Workspace",
        "description": "Build the current workspace."
      },
      {
        "command": "go.install.package",
        "title": "Go: Install Current Package",
        "description": "Install the current package."
      },
      {
        "command": "go.run.modinit",
        "title": "Go: Initialize go.mod",
        "description": "Run `go mod init` in the workspace folder."
      },
      {
        "command": "go.test.cancel",
        "title": "Go: Cancel Running Tests",
        "description": "Cancels running tests."
      },
      {
        "command": "go.apply.coverprofile",
        "title": "Go: Apply Cover Profile",
        "description": "Applies existing cover profile."
      },
      {
        "command": "go.godoctor.extract",
        "title": "Go: Extract to function",
        "description": "Extract to function using godoctor."
      },
      {
        "command": "go.godoctor.var",
        "title": "Go: Extract to variable",
        "description": "Extract to variable using godoctor."
      },
      {
        "command": "go.languageserver.restart",
        "title": "Go: Restart Language Server",
        "description": "Restart the running instance of the language server"
      },
      {
        "command": "go.environment.choose",
        "title": "Go: Choose Go Environment",
        "description": "Choose a different Go version or binary for this project. (WIP)"
      },
      {
        "command": "go.survey.showConfig",
        "title": "Go: Show Survey Configuration",
        "description": "Show the current Go survey configuration"
      },
      {
        "command": "go.survey.resetConfig",
        "title": "Go: Reset Survey Configuration",
        "description": "Reset the current Go survey configuration history"
      },
      {
        "command": "go.workspace.resetState",
        "title": "Go: Reset Workspace State",
        "description": "Reset keys in workspace state to undefined."
      },
      {
        "command": "go.global.resetState",
        "title": "Go: Reset Global State",
        "description": "Reset keys in global state to undefined."
      }
    ],
    "breakpoints": [
      {
        "language": "go"
      }
    ],
    "debuggers": [
      {
        "type": "go",
        "label": "Go",
        "program": "./dist/debugAdapter.js",
        "runtime": "node",
        "languages": [
          "go"
        ],
        "variables": {
          "pickProcess": "go.debug.pickProcess",
          "pickGoProcess": "go.debug.pickGoProcess"
        },
        "configurationSnippets": [
          {
            "label": "Go: Launch package",
            "description": "Debug/test the package in the program attribute",
            "body": {
              "name": "${2:Launch Package}",
              "type": "go",
              "request": "launch",
              "mode": "auto",
              "program": "^\"\\${fileDirname}${1:}\""
            }
          },
          {
            "label": "Go: Launch file",
            "description": "Debug the file in the program attribute",
            "body": {
              "name": "${2:Launch file}",
              "type": "go",
              "request": "launch",
              "mode": "debug",
              "program": "^\"${1:\\${file\\}}\""
            }
          },
          {
            "label": "Go: Launch test function",
            "description": "Debug the test function in the args, ensure program attributes points to right package",
            "body": {
              "name": "${3:Launch test function}",
              "type": "go",
              "request": "launch",
              "mode": "test",
              "program": "^\"\\${workspaceFolder}${1:}\"",
              "args": [
                "-test.run",
                "${2:MyTestFunction}"
              ]
            }
          },
          {
            "label": "Go: Attach to local process",
            "description": "Attach to an existing process by process ID",
            "body": {
              "name": "${1:Attach to Process}",
              "type": "go",
              "request": "attach",
              "mode": "local",
              "processId": 0
            }
          },
          {
            "label": "Go: Connect to server",
            "description": "Connect to a remote headless debug server",
            "body": {
              "name": "${1:Connect to server}",
              "type": "go",
              "request": "attach",
              "mode": "remote",
              "remotePath": "^\"\\${workspaceFolder}\"",
              "port": 2345,
              "host": "127.0.0.1"
            }
          }
        ],
        "configurationAttributes": {
          "launch": {
            "required": [],
            "properties": {
              "debugAdapter": {
                "enum": [
                  "legacy",
                  "dlv-dap"
                ],
                "description": "Select which debug adapter to use with this launch configuration.",
                "default": "dlv-dap"
              },
              "program": {
                "type": "string",
                "description": "Path to the program folder (or any go file within that folder) when in `debug` or `test` mode, and to the pre-built binary file to debug in `exec` mode. If it is not an absolute path, the extension interpretes it as a workspace relative path.",
                "default": "${workspaceFolder}"
              },
              "mode": {
                "enum": [
                  "auto",
                  "debug",
                  "test",
                  "exec",
                  "replay",
                  "core"
                ],
                "description": "One of `auto`, `debug`, `test`, `exec`, `replay`, `core`. In `auto` mode, the extension will choose either `debug` or `test` depending on active editor window.",
                "default": "auto"
              },
              "traceDirPath": {
                "type": "string",
                "description": "Directory in which the record trace is located or to be created for a new output trace. For use on 'replay' mode only",
                "default": ""
              },
              "coreFilePath": {
                "type": "string",
                "description": "Path to the core dump file to open. For use on 'core' mode only",
                "default": ""
              },
              "stopOnEntry": {
                "type": "boolean",
                "description": "Automatically stop program after launch.",
                "default": false
              },
              "args": {
                "type": "array",
                "description": "Command line arguments passed to the debugged program.",
                "items": {
                  "type": "string"
                },
                "default": []
              },
              "showLog": {
                "type": "boolean",
                "description": "Show log output from the delve debugger. Maps to dlv's `--log` flag.",
                "default": false
              },
              "cwd": {
                "type": "string",
                "description": "Workspace relative or absolute path to the working directory of the program being debugged if a non-empty value is specified. The `program` folder is used as the working directory if `cwd` is omitted or empty.",
                "default": ""
              },
              "env": {
                "type": "object",
                "description": "Environment variables passed to the program.",
                "default": {}
              },
              "substitutePath": {
                "type": "array",
                "items": {
                  "type": "object",
                  "properties": {
                    "from": {
                      "type": "string",
                      "description": "The absolute local path to be replaced when passing paths to the debugger.",
                      "default": ""
                    },
                    "to": {
                      "type": "string",
                      "description": "The absolute remote path to be replaced when passing paths back to the client.",
                      "default": ""
                    }
                  }
                },
                "description": "An array of mappings from a local path (editor) to the remote path (debugee). This setting is useful when working in a file system with symbolic links, running remote debugging, or debugging an executable compiled externally. The debug adapter will replace the local path with the remote path in all of the calls.",
                "default": []
              },
              "buildFlags": {
                "type": "string",
                "description": "Build flags, to be passed to the Go compiler. Maps to dlv's `--build-flags` flag.",
                "default": ""
              },
              "dlvFlags": {
                "type": "array",
                "description": "Extra flags for `dlv`. See `dlv help` for the full list of supported. Flags such as `--log-output`, `--log`, `--log-dest`, `--api-version`, `--output`, `--backend` already have corresponding properties in the debug configuration, and flags such as `--listen` and `--headless` are used internally. If they are specified in `dlvFlags`, they may be ignored or cause an error.",
                "items": {
                  "type": "string"
                },
                "default": []
              },
              "port": {
                "type": "number",
                "description": "When applied to remote-attach configurations, will look for \"dlv ... --headless --listen=<host>:<port>\" server started externally. In dlv-dap mode this will apply to all other configurations as well. The extension will try to connect to an external server started with \"dlv dap --listen=<host>:<port>\" to ask it to launch/attach to the target process.",
                "default": 2345
              },
              "host": {
                "type": "string",
                "description": "When applied to remote-attach configurations, will look for \"dlv ... --headless --listen=<host>:<port>\" server started externally. In dlv-dap mode this will apply to all other configurations as well. The extension will try to connect to an external server started with \"dlv dap --listen=<host>:<port>\" to ask it to launch/attach to the target process.",
                "default": "127.0.0.1"
              },
              "trace": {
                "type": "string",
                "enum": [
                  "verbose",
                  "trace",
                  "log",
                  "info",
                  "warn",
                  "error"
                ],
                "default": "error",
                "description": "Various levels of logging shown in the debug console & 'Go Debug' output channel. When using the `legacy` debug adapter, the logs will also be written to a file if it is set to a value other than `error`."
              },
              "envFile": {
                "type": [
                  "string",
                  "array"
                ],
                "items": {
                  "type": "string"
                },
                "description": "Absolute path to a file containing environment variable definitions. Multiple files can be specified by provided an array of absolute paths",
                "default": "${workspaceFolder}/.env"
              },
              "backend": {
                "type": "string",
                "enum": [
                  "default",
                  "native",
                  "lldb",
                  "rr"
                ],
                "description": "Backend used by delve. Maps to `dlv`'s `--backend` flag."
              },
              "output": {
                "type": "string",
                "description": "Output path for the binary of the debugee.",
                "default": "debug"
              },
              "logOutput": {
                "type": "string",
                "enum": [
                  "debugger",
                  "gdbwire",
                  "lldbout",
                  "debuglineerr",
                  "rpc",
                  "dap"
                ],
                "description": "Comma separated list of components that should produce debug output. Maps to dlv's `--log-output` flag. Check `dlv log` for details.",
                "default": "debugger"
              },
              "logDest": {
                "type": "string",
                "description": "dlv's `--log-dest` flag. See `dlv log` for details. Number argument is not allowed. Supported only in `dlv-dap` mode, and on Linux and Mac OS."
              },
              "dlvLoadConfig": {
                "type": "object",
                "properties": {
                  "followPointers": {
                    "type": "boolean",
                    "description": "FollowPointers requests pointers to be automatically dereferenced.",
                    "default": true
                  },
                  "maxVariableRecurse": {
                    "type": "number",
                    "description": "MaxVariableRecurse is how far to recurse when evaluating nested types.",
                    "default": 1
                  },
                  "maxStringLen": {
                    "type": "number",
                    "description": "MaxStringLen is the maximum number of bytes read from a string.",
                    "default": 64
                  },
                  "maxArrayValues": {
                    "type": "number",
                    "description": "MaxArrayValues is the maximum number of elements read from an array, a slice or a map.",
                    "default": 64
                  },
                  "maxStructFields": {
                    "type": "number",
                    "description": "MaxStructFields is the maximum number of fields read from a struct, -1 will read all fields.",
                    "default": -1
                  }
                },
                "description": "LoadConfig describes to delve, how to load values from target's memory. Not applicable when using `dlv-dap` mode.",
                "default": {
                  "followPointers": true,
                  "maxVariableRecurse": 1,
                  "maxStringLen": 64,
                  "maxArrayValues": 64,
                  "maxStructFields": -1
                }
              },
              "apiVersion": {
                "type": "number",
                "enum": [
                  1,
                  2
                ],
                "description": "Delve Api Version to use. Default value is 2. Maps to dlv's `--api-version` flag. Not applicable when using `dlv-dap` mode.",
                "default": 2
              },
              "stackTraceDepth": {
                "type": "number",
                "description": "Maximum depth of stack trace collected from Delve.",
                "default": 50
              },
              "showGlobalVariables": {
                "type": "boolean",
                "default": false,
                "description": "Boolean value to indicate whether global package variables should be shown in the variables pane or not."
              },
              "showRegisters": {
                "type": "boolean",
                "default": false,
                "description": "Boolean value to indicate whether register variables should be shown in the variables pane or not."
              },
              "hideSystemGoroutines": {
                "type": "boolean",
                "default": false,
                "description": "Boolean value to indicate whether system goroutines should be hidden from call stack view."
              },
              "console": {
                "default": "internalConsole",
                "description": "(Experimental) Where to launch the debugger and the debug target: internal console, integrated terminal, or external terminal. It is ignored in remote debugging.",
                "enum": [
                  "internalConsole",
                  "integratedTerminal",
                  "externalTerminal"
                ]
              },
              "asRoot": {
                "default": false,
                "description": "(Experimental) Debug with elevated permissions (on Unix). It requires `integrated` or `external` console modes and is ignored in remote debugging.",
                "type": "boolean"
              }
            }
          },
          "attach": {
            "required": [],
            "properties": {
              "debugAdapter": {
                "enum": [
                  "legacy",
                  "dlv-dap"
                ],
                "description": "Select which debug adapter to use with this launch configuration.",
                "default": "dlv-dap"
              },
              "processId": {
                "anyOf": [
                  {
                    "enum": [
                      "${command:pickProcess}",
                      "${command:pickGoProcess}"
                    ],
                    "description": "Use process picker to select a process to attach, or Process ID as integer."
                  },
                  {
                    "type": "string",
                    "description": "Attach to a process by name. If more than one process matches the name, use the process picker to select a process."
                  },
                  {
                    "type": "number",
                    "description": "The numeric ID of the process to be debugged. If 0, use the process picker to select a process."
                  }
                ],
                "default": 0
              },
              "mode": {
                "enum": [
                  "local",
                  "remote"
                ],
                "description": "Indicates local or remote debugging. Local is similar to the `dlv attach` command, remote - to `dlv connect`",
                "default": "local"
              },
              "stopOnEntry": {
                "type": "boolean",
                "description": "Automatically stop program after attach.",
                "default": false
              },
              "dlvFlags": {
                "type": "array",
                "description": "Extra flags for `dlv`. See `dlv help` for the full list of supported. Flags such as `--log-output`, `--log`, `--log-dest`, `--api-version`, `--output`, `--backend` already have corresponding properties in the debug configuration, and flags such as `--listen` and `--headless` are used internally. If they are specified in `dlvFlags`, they may be ignored or cause an error.",
                "items": {
                  "type": "string"
                },
                "default": []
              },
              "showLog": {
                "type": "boolean",
                "description": "Show log output from the delve debugger. Maps to dlv's `--log` flag.",
                "default": false
              },
              "cwd": {
                "type": "string",
                "description": "Workspace relative or absolute path to the working directory of the program being debugged. Default is the current workspace.",
                "default": "${workspaceFolder}"
              },
              "remotePath": {
                "type": "string",
                "description": "The path to the source code on the remote machine, when the remote path is different from the local machine. If specified, becomes the first entry in substitutePath. Not supported with `dlv-dap`.",
                "markdownDeprecationMessage": "Use `substitutePath` instead.",
                "default": ""
              },
              "port": {
                "type": "number",
                "description": "When applied to remote-attach configurations, will look for \"dlv ... --headless --listen=<host>:<port>\" server started externally. In dlv-dap mode, this will apply to all other configurations as well. The extension will try to connect to an external server started with \"dlv dap --listen=<host>:<port>\" to ask it to launch/attach to the target process.",
                "default": 2345
              },
              "host": {
                "type": "string",
                "description": "When applied to remote-attach configurations, will look for \"dlv ... --headless --listen=<host>:<port>\" server started externally. In dlv-dap mode, this will apply to all other configurations as well. The extension will try to connect to an external server started with \"dlv dap --listen=<host>:<port>\" to ask it to launch/attach to the target process.",
                "default": "127.0.0.1"
              },
              "substitutePath": {
                "type": "array",
                "items": {
                  "type": "object",
                  "properties": {
                    "from": {
                      "type": "string",
                      "description": "The absolute local path to be replaced when passing paths to the debugger.",
                      "default": ""
                    },
                    "to": {
                      "type": "string",
                      "description": "The absolute remote path to be replaced when passing paths back to the client.",
                      "default": ""
                    }
                  }
                },
                "description": "An array of mappings from a local path (editor) to the remote path (debugee). This setting is useful when working in a file system with symbolic links, running remote debugging, or debugging an executable compiled externally. The debug adapter will replace the local path with the remote path in all of the calls.  Overriden by `remotePath`.",
                "default": []
              },
              "trace": {
                "type": "string",
                "enum": [
                  "verbose",
                  "trace",
                  "log",
                  "info",
                  "warn",
                  "error"
                ],
                "default": "error",
                "description": "Various levels of logging shown in the debug console & 'Go Debug' output channel. When using the `legacy` debug adapter, the logs will also be written to a file if it is set to a value other than `error`."
              },
              "backend": {
                "type": "string",
                "enum": [
                  "default",
                  "native",
                  "lldb",
                  "rr"
                ],
                "description": "Backend used by delve. Maps to `dlv`'s `--backend` flag."
              },
              "logOutput": {
                "type": "string",
                "enum": [
                  "debugger",
                  "gdbwire",
                  "lldbout",
                  "debuglineerr",
                  "rpc",
                  "dap"
                ],
                "description": "Comma separated list of components that should produce debug output. Maps to dlv's `--log-output` flag. Check `dlv log` for details.",
                "default": "debugger"
              },
              "logDest": {
                "type": "string",
                "description": "dlv's `--log-dest` flag. See `dlv log` for details. Number argument is not allowed. Supported only in `dlv-dap` mode and on Linux and Mac OS."
              },
              "dlvLoadConfig": {
                "type": "object",
                "properties": {
                  "followPointers": {
                    "type": "boolean",
                    "description": "FollowPointers requests pointers to be automatically dereferenced",
                    "default": true
                  },
                  "maxVariableRecurse": {
                    "type": "number",
                    "description": "MaxVariableRecurse is how far to recurse when evaluating nested types",
                    "default": 1
                  },
                  "maxStringLen": {
                    "type": "number",
                    "description": "MaxStringLen is the maximum number of bytes read from a string",
                    "default": 64
                  },
                  "maxArrayValues": {
                    "type": "number",
                    "description": "MaxArrayValues is the maximum number of elements read from an array, a slice or a map",
                    "default": 64
                  },
                  "maxStructFields": {
                    "type": "number",
                    "description": "MaxStructFields is the maximum number of fields read from a struct, -1 will read all fields",
                    "default": -1
                  }
                },
                "description": "LoadConfig describes to delve, how to load values from target's memory. Not applicable when using `dlv-dap` mode.",
                "default": {
                  "followPointers": true,
                  "maxVariableRecurse": 1,
                  "maxStringLen": 64,
                  "maxArrayValues": 64,
                  "maxStructFields": -1
                }
              },
              "apiVersion": {
                "type": "number",
                "enum": [
                  1,
                  2
                ],
                "description": "Delve Api Version to use. Default value is 2. Not applicable when using `dlv-dap` mode.",
                "default": 2
              },
              "stackTraceDepth": {
                "type": "number",
                "description": "Maximum depth of stack trace collected from Delve.",
                "default": 50
              },
              "showGlobalVariables": {
                "type": "boolean",
                "default": false,
                "description": "Boolean value to indicate whether global package variables should be shown in the variables pane or not."
              },
              "showRegisters": {
                "type": "boolean",
                "default": false,
                "description": "Boolean value to indicate whether register variables should be shown in the variables pane or not."
              },
              "hideSystemGoroutines": {
                "type": "boolean",
                "default": false,
                "description": "Boolean value to indicate whether system goroutines should be hidden from call stack view."
              },
              "console": {
                "default": "internalConsole",
                "description": "(Experimental) Where to launch the debugger: internal console, integrated terminal, or external terminal. This does not affect tty of the running program. It is ignored in remote debugging.",
                "enum": [
                  "internalConsole",
                  "integratedTerminal",
                  "externalTerminal"
                ]
              },
              "asRoot": {
                "default": false,
                "description": "(Experimental) Debug with elevated permissions (on Unix). This requires `integrated` or `external` console modes and is ignored in remote debugging.",
                "type": "boolean"
              }
            }
          }
        }
      }
    ],
    "configuration": {
      "type": "object",
      "title": "Go",
      "properties": {
        "go.buildOnSave": {
          "type": "string",
          "enum": [
            "package",
            "workspace",
            "off"
          ],
          "default": "package",
          "description": "Compiles code on file save using 'go build' or 'go test -c'. Options are 'workspace', 'package', or 'off'.  Not applicable when using the language server's diagnostics. See 'go.languageServerExperimentalFeatures.diagnostics' setting.",
          "scope": "resource"
        },
        "go.buildFlags": {
          "type": "array",
          "items": {
            "type": "string"
          },
          "default": [],
          "description": "Flags to `go build`/`go test` used during build-on-save or running tests. (e.g. [\"-ldflags='-s'\"]) This is propagated to the language server if `gopls.build.buildFlags` is not specified.",
          "scope": "resource"
        },
        "go.buildTags": {
          "type": "string",
          "default": "",
          "description": "The Go build tags to use for all commands, that support a `-tags '...'` argument. When running tests, go.testTags will be used instead if it was set. This is propagated to the language server if `gopls.build.buildFlags` is not specified.",
          "scope": "resource"
        },
        "go.testTags": {
          "type": [
            "string",
            "null"
          ],
          "default": null,
          "description": "The Go build tags to use for when running tests. If null, then buildTags will be used.",
          "scope": "resource"
        },
        "go.disableConcurrentTests": {
          "type": "boolean",
          "default": false,
          "description": "If true, tests will not run concurrently. When a new test run is started, the previous will be cancelled.",
          "scope": "resource"
        },
        "go.installDependenciesWhenBuilding": {
          "type": "boolean",
          "default": false,
          "description": "If true, then `-i` flag will be passed to `go build` everytime the code is compiled. Since Go 1.10, setting this may be unnecessary unless you are in GOPATH mode and do not use the language server.",
          "scope": "resource"
        },
        "go.lintOnSave": {
          "type": "string",
          "enum": [
            "file",
            "package",
            "workspace",
            "off"
          ],
          "default": "package",
          "description": "Lints code on file save using the configured Lint tool. Options are 'file', 'package', 'workspace' or 'off'.",
          "scope": "resource"
        },
        "go.lintTool": {
          "type": "string",
          "default": "staticcheck",
          "description": "Specifies Lint tool name.",
          "scope": "resource",
          "enum": [
            "staticcheck",
            "golint",
            "golangci-lint",
            "revive"
          ]
        },
        "go.lintFlags": {
          "type": "array",
          "items": {
            "type": "string"
          },
          "default": [],
          "description": "Flags to pass to Lint tool (e.g. [\"-min_confidence=.8\"])",
          "scope": "resource"
        },
        "go.vetOnSave": {
          "type": "string",
          "enum": [
            "package",
            "workspace",
            "off"
          ],
          "default": "package",
          "description": "Vets code on file save using 'go tool vet'. Not applicable when using the language server's diagnostics. See 'go.languageServerExperimentalFeatures.diagnostics' setting.",
          "scope": "resource"
        },
        "go.vetFlags": {
          "type": "array",
          "items": {
            "type": "string"
          },
          "default": [],
          "description": "Flags to pass to `go tool vet` (e.g. [\"-all\", \"-shadow\"])",
          "scope": "resource"
        },
        "go.formatTool": {
          "type": "string",
          "default": "default",
          "description": "Not applicable when using the language server. Choosing 'goimports', 'goreturns', or 'gofumports' will add missing imports and remove unused imports.",
          "scope": "resource",
          "enum": [
            "default",
            "gofmt",
            "goimports",
            "goformat",
            "gofumpt",
            "gofumports"
          ],
          "enumDescriptions": [
            "If the language server is enabled, format via the language server, which already supports gofmt, goimports, goreturns, and gofumpt. Otherwise, goimports.",
            "Formats the file according to the standard Go style.",
            "Organizes imports and formats the file with gofmt.",
            "Configurable gofmt, see https://github.com/mbenkmann/goformat.",
            "Stricter version of gofmt, see https://github.com/mvdan/gofumpt.",
            "Applies gofumpt formatting and organizes imports."
          ]
        },
        "go.formatFlags": {
          "type": "array",
          "items": {
            "type": "string"
          },
          "default": [],
          "description": "Flags to pass to format tool (e.g. [\"-s\"]). Not applicable when using the language server.",
          "scope": "resource"
        },
        "go.inferGopath": {
          "type": "boolean",
          "default": false,
          "description": "Infer GOPATH from the workspace root. This is ignored when using Go Modules. When specified as a workspace setting, the setting is used only when the workspace is marked trusted with \"Go: Toggle Workspace Trust Flag\".",
          "scope": "resource"
        },
        "go.gopath": {
          "type": [
            "string",
            "null"
          ],
          "default": null,
          "description": "Specify GOPATH here to override the one that is set as environment variable. The inferred GOPATH from workspace root overrides this, if go.inferGopath is set to true. When specified as a workspace setting, the setting is used only when the workspace is marked trusted with \"Go: Toggle Workspace Trust Flag\".",
          "scope": "machine-overridable"
        },
        "go.toolsGopath": {
          "type": [
            "string",
            "null"
          ],
          "default": null,
          "description": "Location to install the Go tools that the extension depends on if you don't want them in your GOPATH. When specified as a workspace setting, the setting is used only when the workspace is marked trusted with \"Go: Toggle Workspace Trust Flag\".",
          "scope": "machine-overridable"
        },
        "go.goroot": {
          "type": [
            "string",
            "null"
          ],
          "default": null,
          "description": "Specifies the GOROOT to use when no environment variable is set. When specified as a workspace setting, the setting is used only when the workspace is marked trusted with \"Go: Toggle Workspace Trust Flag\".",
          "scope": "machine-overridable"
        },
        "go.testOnSave": {
          "type": "boolean",
          "default": false,
          "description": "Run 'go test' on save for current package. It is not advised to set this to `true` when you have Auto Save enabled.",
          "scope": "resource"
        },
        "go.coverOnSave": {
          "type": "boolean",
          "default": false,
          "description": "If true, runs 'go test -coverprofile' on save and shows test coverage.",
          "scope": "resource"
        },
        "go.coverOnTestPackage": {
          "type": "boolean",
          "default": true,
          "description": "If true, shows test coverage when Go: Test Package command is run."
        },
        "go.coverOnSingleTest": {
          "type": "boolean",
          "default": false,
          "description": "If true, shows test coverage when Go: Test Function at cursor command is run."
        },
        "go.coverOnSingleTestFile": {
          "type": "boolean",
          "default": false,
          "description": "If true, shows test coverage when Go: Test Single File command is run."
        },
        "go.coverMode": {
          "type": "string",
          "enum": [
            "default",
            "set",
            "count",
            "atomic"
          ],
          "default": "default",
          "description": "When generating code coverage, the value for -covermode. 'default' is the default value chosen by the 'go test' command.",
          "scope": "resource"
        },
        "go.coverShowCounts": {
          "type": "boolean",
          "default": false,
          "description": "When generating code coverage, should counts be shown as --374--",
          "scope": "resource"
        },
        "go.coverageOptions": {
          "type": "string",
          "enum": [
            "showCoveredCodeOnly",
            "showUncoveredCodeOnly",
            "showBothCoveredAndUncoveredCode"
          ],
          "default": "showBothCoveredAndUncoveredCode",
          "description": "Use these options to control whether only covered or only uncovered code or both should be highlighted after running test coverage",
          "scope": "resource"
        },
        "go.coverageDecorator": {
          "type": "object",
          "properties": {
            "type": {
              "type": "string",
              "enum": [
                "highlight",
                "gutter"
              ]
            },
            "coveredHighlightColor": {
              "type": "string",
              "description": "Color in the rgba format to use to highlight covered code."
            },
            "uncoveredHighlightColor": {
              "type": "string",
              "description": "Color in the rgba format to use to highlight uncovered code."
            },
            "coveredBorderColor": {
              "type": "string",
              "description": "Color to use for the border of covered code."
            },
            "uncoveredBorderColor": {
              "type": "string",
              "description": "Color to use for the border of uncovered code."
            },
            "coveredGutterStyle": {
              "type": "string",
              "enum": [
                "blockblue",
                "blockred",
                "blockgreen",
                "blockyellow",
                "slashred",
                "slashgreen",
                "slashblue",
                "slashyellow",
                "verticalred",
                "verticalgreen",
                "verticalblue",
                "verticalyellow"
              ],
              "description": "Gutter style to indicate covered code."
            },
            "uncoveredGutterStyle": {
              "type": "string",
              "enum": [
                "blockblue",
                "blockred",
                "blockgreen",
                "blockyellow",
                "slashred",
                "slashgreen",
                "slashblue",
                "slashyellow",
                "verticalred",
                "verticalgreen",
                "verticalblue",
                "verticalyellow"
              ],
              "description": "Gutter style to indicate covered code."
            }
          },
          "additionalProperties": false,
          "default": {
            "type": "highlight",
            "coveredHighlightColor": "rgba(64,128,128,0.5)",
            "uncoveredHighlightColor": "rgba(128,64,64,0.25)",
            "coveredBorderColor": "rgba(64,128,128,0.5)",
            "uncoveredBorderColor": "rgba(128,64,64,0.25)",
            "coveredGutterStyle": "blockblue",
            "uncoveredGutterStyle": "slashyellow"
          },
          "description": "This option lets you choose the way to display code coverage. Choose either to highlight the complete line or to show a decorator in the gutter. You can customize the colors and borders for the former and the style for the latter.",
          "scope": "resource"
        },
        "go.testTimeout": {
          "type": "string",
          "default": "30s",
          "description": "Specifies the timeout for go test in ParseDuration format.",
          "scope": "resource"
        },
        "go.testEnvVars": {
          "type": "object",
          "default": {},
          "description": "Environment variables that will be passed to the process that runs the Go tests",
          "scope": "resource"
        },
        "go.testEnvFile": {
          "type": "string",
          "default": null,
          "description": "Absolute path to a file containing environment variables definitions. File contents should be of the form key=value.",
          "scope": "resource"
        },
        "go.testFlags": {
          "type": [
            "array",
            "null"
          ],
          "items": {
            "type": "string"
          },
          "default": null,
          "description": "Flags to pass to `go test`. If null, then buildFlags will be used. This is not propagated to the language server.",
          "scope": "resource"
        },
        "go.testExplorer.enable": {
          "type": "boolean",
          "default": true,
          "scope": "window",
          "description": "Enable the Go test explorer"
        },
        "go.testExplorer.packageDisplayMode": {
          "type": "string",
          "enum": [
            "flat",
            "nested"
          ],
          "default": "flat",
          "description": "Present packages in the test explorer flat or nested.",
          "scope": "resource"
        },
        "go.testExplorer.alwaysRunBenchmarks": {
          "type": "boolean",
          "default": false,
          "description": "Run benchmarks when running all tests in a file or folder.",
          "scope": "resource"
        },
        "go.testExplorer.concatenateMessages": {
          "type": "boolean",
          "default": true,
          "description": "Concatenate all test log messages for a given location into a single message.",
          "scope": "resource"
        },
        "go.testExplorer.showDynamicSubtestsInEditor": {
          "type": "boolean",
          "default": false,
          "description": "Set the source location of dynamically discovered subtests to the location of the containing function. As a result, dynamically discovered subtests will be added to the gutter test widget of the containing function.",
          "scope": "resource"
        },
        "go.testExplorer.showOutput": {
          "type": "boolean",
          "default": true,
          "description": "Open the test output terminal when a test run is started.",
          "scope": "window"
        },
        "go.generateTestsFlags": {
          "type": "array",
          "items": {
            "type": "string"
          },
          "default": [],
          "description": "Additional command line flags to pass to `gotests` for generating tests.",
          "scope": "resource"
        },
        "go.toolsEnvVars": {
          "type": "object",
          "default": {},
          "description": "Environment variables that will be passed to the tools that run the Go tools (e.g. CGO_CFLAGS)",
          "scope": "resource"
        },
        "go.gocodeFlags": {
          "type": "array",
          "items": {
            "type": "string"
          },
          "default": [
            "-builtin",
            "-ignore-case",
            "-unimported-packages"
          ],
          "description": "Additional flags to pass to gocode. Not applicable when using the language server.",
          "scope": "resource"
        },
        "go.gocodeAutoBuild": {
          "type": "boolean",
          "default": false,
          "description": "Enable gocode's autobuild feature. Not applicable when using the language server.",
          "scope": "resource"
        },
        "go.gocodePackageLookupMode": {
          "type": "string",
          "enum": [
            "go",
            "gb",
            "bzl"
          ],
          "default": "go",
          "description": "Used to determine the Go package lookup rules for completions by gocode. Only applies when using nsf/gocode. Latest versions of the Go extension uses mdempsky/gocode by default. Not applicable when using the language server.",
          "scope": "resource"
        },
        "go.useCodeSnippetsOnFunctionSuggest": {
          "type": "boolean",
          "default": false,
          "description": "Complete functions with their parameter signature, including the variable type. Not propagated to the language server.",
          "scope": "resource"
        },
        "go.useCodeSnippetsOnFunctionSuggestWithoutType": {
          "type": "boolean",
          "default": false,
          "description": "Complete functions with their parameter signature, excluding the variable types. Use `gopls.usePlaceholders` when using the language server.",
          "scope": "resource"
        },
        "go.autocompleteUnimportedPackages": {
          "type": "boolean",
          "default": false,
          "description": "Include unimported packages in auto-complete suggestions. Not applicable when using the language server.",
          "scope": "resource"
        },
        "go.docsTool": {
          "type": "string",
          "default": "godoc",
          "description": "Pick 'godoc' or 'gogetdoc' to get documentation. Not applicable when using the language server.",
          "scope": "resource",
          "enum": [
            "godoc",
            "gogetdoc",
            "guru"
          ]
        },
        "go.useLanguageServer": {
          "type": "boolean",
          "default": true,
          "description": "Use the Go language server \"gopls\" from Google for powering language features like code navigation, completion, refactoring, formatting & diagnostics."
        },
        "go.languageServerFlags": {
          "type": "array",
          "default": [],
          "description": "Flags like -rpc.trace and -logfile to be used while running the language server."
        },
        "go.languageServerExperimentalFeatures": {
          "type": "object",
          "properties": {
            "diagnostics": {
              "type": "boolean",
              "default": true,
              "description": "If true, the language server will provide build, vet errors and the extension will ignore the `buildOnSave`, `vetOnSave` settings."
            }
          },
          "additionalProperties": false,
          "default": {
            "diagnostics": true
          },
          "markdownDescription": "Temporary flag to enable/disable diagnostics from the language server. This setting will be deprecated soon. Please see and response to [Issue 50](https://github.com/golang/vscode-go/issues/50)."
        },
        "go.trace.server": {
          "type": "string",
          "enum": [
            "off",
            "messages",
            "verbose"
          ],
          "default": "off",
          "description": "Trace the communication between VS Code and the Go language server."
        },
        "go.logging.level": {
          "type": "string",
          "default": "error",
          "enum": [
            "off",
            "error",
            "info",
            "verbose"
          ],
          "description": "The logging level the extension logs at, defaults to 'error'",
          "scope": "machine-overridable"
        },
        "go.toolsManagement.go": {
          "type": "string",
          "default": "",
          "description": "The path to the `go` binary used to install the Go tools. If it's empty, the same `go` binary chosen for the project will be used for tool installation.",
          "scope": "machine-overridable"
        },
        "go.toolsManagement.checkForUpdates": {
          "type": "string",
          "default": "proxy",
          "enum": [
            "proxy",
            "local",
            "off"
          ],
          "enumDescriptions": [
            "keeps notified of new releases by checking the Go module proxy (GOPROXY)",
            "checks only the minimum tools versions required by the extension",
            "completely disables version check (not recommended)"
          ],
          "markdownDescription": "Specify whether to prompt about new versions of Go and the Go tools (currently, only `gopls`) the extension depends on"
        },
        "go.toolsManagement.autoUpdate": {
          "type": "boolean",
          "default": false,
          "description": "Automatically update the tools used by the extension, without prompting the user.",
          "scope": "resource"
        },
        "go.useGoProxyToCheckForToolUpdates": {
          "type": "boolean",
          "default": true,
          "description": "When enabled, the extension automatically checks the Go proxy if there are updates available for Go and the Go tools (at present, only gopls) it depends on and prompts the user accordingly",
          "markdownDeprecationMessage": "Use `go.toolsManagement.checkForUpdates` instead."
        },
        "go.gotoSymbol.includeImports": {
          "type": "boolean",
          "default": false,
          "description": "If false, the import statements will be excluded while using the Go to Symbol in File feature. Not applicable when using the language server.",
          "scope": "resource"
        },
        "go.gotoSymbol.includeGoroot": {
          "type": "boolean",
          "default": false,
          "description": "If false, the standard library located at $GOROOT will be excluded while using the Go to Symbol in File feature. Not applicable when using the language server.",
          "scope": "resource"
        },
        "go.enableCodeLens": {
          "type": "object",
          "properties": {
            "references": {
              "type": "boolean",
              "default": false,
              "description": "If true, enables the references code lens. Uses guru. Recalculates when there is change to the document followed by scrolling. Unnecessary when using the language server; use the call graph feature instead."
            },
            "runtest": {
              "type": "boolean",
              "default": true,
              "description": "If true, enables code lens for running and debugging tests"
            }
          },
          "additionalProperties": false,
          "default": {
            "references": false,
            "runtest": true
          },
          "description": "Feature level setting to enable/disable code lens for references and run/debug tests",
          "scope": "resource"
        },
        "go.addTags": {
          "type": "object",
          "properties": {
            "promptForTags": {
              "type": "boolean",
              "default": false,
              "description": "If true, Go: Add Tags command will prompt the user to provide tags, options, transform values instead of using the configured values"
            },
            "tags": {
              "type": "string",
              "default": "json",
              "description": "Comma separated tags to be used by Go: Add Tags command"
            },
            "options": {
              "type": "string",
              "default": "json=omitempty",
              "description": "Comma separated tag=options pairs to be used by Go: Add Tags command"
            },
            "transform": {
              "type": "string",
              "enum": [
                "snakecase",
                "camelcase",
                "lispcase",
                "pascalcase",
                "keep"
              ],
              "default": "snakecase",
              "description": "Transformation rule used by Go: Add Tags command to add tags"
            },
            "template": {
              "type": "string",
              "default": "",
              "description": "Custom format used by Go: Add Tags command for the tag value to be applied"
            }
          },
          "additionalProperties": false,
          "default": {
            "tags": "json",
            "options": "json=omitempty",
            "promptForTags": false,
            "transform": "snakecase",
            "template": ""
          },
          "description": "Tags and options configured here will be used by the Add Tags command to add tags to struct fields. If promptForTags is true, then user will be prompted for tags and options. By default, json tags are added.",
          "scope": "resource"
        },
        "go.liveErrors": {
          "type": "object",
          "properties": {
            "enabled": {
              "type": "boolean",
              "default": false,
              "description": "If true, runs gotype on the file currently being edited and reports any semantic or syntactic errors found. Disabled when the language server is enabled."
            },
            "delay": {
              "type": "number",
              "default": 500,
              "description": "The number of milliseconds to delay before execution. Resets with each keystroke."
            }
          },
          "additionalProperties": false,
          "default": {
            "enabled": false,
            "delay": 500
          },
          "description": "Use gotype on the file currently being edited and report any semantic or syntactic errors found after configured delay. Not applicable when using the language server.",
          "scope": "resource"
        },
        "go.removeTags": {
          "type": "object",
          "properties": {
            "promptForTags": {
              "type": "boolean",
              "default": false,
              "description": "If true, Go: Remove Tags command will prompt the user to provide tags and options instead of using the configured values"
            },
            "tags": {
              "type": "string",
              "default": "json",
              "description": "Comma separated tags to be used by Go: Remove Tags command"
            },
            "options": {
              "type": "string",
              "default": "json=omitempty",
              "description": "Comma separated tag=options pairs to be used by Go: Remove Tags command"
            }
          },
          "additionalProperties": false,
          "default": {
            "tags": "",
            "options": "",
            "promptForTags": false
          },
          "description": "Tags and options configured here will be used by the Remove Tags command to remove tags to struct fields. If promptForTags is true, then user will be prompted for tags and options. By default, all tags and options will be removed.",
          "scope": "resource"
        },
        "go.playground": {
          "type": "object",
          "properties": {
            "openbrowser": {
              "type": "boolean",
              "default": true,
              "description": "Whether to open the created Go Playground in the default browser"
            },
            "share": {
              "type": "boolean",
              "default": true,
              "description": "Whether to make the created Go Playground shareable"
            },
            "run": {
              "type": "boolean",
              "default": true,
              "description": "Whether to run the created Go Playground after creation"
            }
          },
          "description": "The flags configured here will be passed through to command `goplay`",
          "additionalProperties": false,
          "default": {
            "openbrowser": true,
            "share": true,
            "run": true
          }
        },
        "go.survey.prompt": {
          "type": "boolean",
          "default": true,
          "description": "Prompt for surveys, including the gopls survey and the Go developer survey."
        },
        "go.editorContextMenuCommands": {
          "type": "object",
          "properties": {
            "clearCoverage": {
              "type": "boolean",
              "default": true,
              "description": ""
            },
            "toggleTestFile": {
              "type": "boolean",
              "default": true,
              "description": "If true, adds command to toggle between a Go file and its test file to the editor context menu"
            },
            "addTags": {
              "type": "boolean",
              "default": true,
              "description": "If true, adds command to add configured tags from struct fields to the editor context menu"
            },
            "removeTags": {
              "type": "boolean",
              "default": true,
              "description": "If true, adds command to remove configured tags from struct fields to the editor context menu"
            },
            "fillStruct": {
              "type": "boolean",
              "default": true,
              "description": "If true, adds command to fill struct literal with default values to the editor context menu"
            },
            "testAtCursor": {
              "type": "boolean",
              "default": false,
              "description": "If true, adds command to run the test under the cursor to the editor context menu"
            },
            "testFile": {
              "type": "boolean",
              "default": true,
              "description": "If true, adds command to run all tests in the current file to the editor context menu"
            },
            "testPackage": {
              "type": "boolean",
              "default": true,
              "description": "If true, adds command to run all tests in the current package to the editor context menu"
            },
            "generateTestForFunction": {
              "type": "boolean",
              "default": true,
              "description": "If true, adds command to generate unit tests for function under the cursor to the editor context menu"
            },
            "generateTestForFile": {
              "type": "boolean",
              "default": true,
              "description": "If true, adds command to generate unit tests for current file to the editor context menu"
            },
            "generateTestForPackage": {
              "type": "boolean",
              "default": true,
              "description": "If true, adds command to generate unit tests for current package to the editor context menu"
            },
            "addImport": {
              "type": "boolean",
              "default": true,
              "description": "If true, adds command to import a package to the editor context menu"
            },
            "testCoverage": {
              "type": "boolean",
              "default": true,
              "description": "If true, adds command to run test coverage to the editor context menu"
            },
            "playground": {
              "type": "boolean",
              "default": true,
              "description": "If true, adds command to upload the current file or selection to the Go Playground"
            },
            "debugTestAtCursor": {
              "type": "boolean",
              "default": false,
              "description": "If true, adds command to debug the test under the cursor to the editor context menu"
            },
            "benchmarkAtCursor": {
              "type": "boolean",
              "default": false,
              "description": "If true, adds command to benchmark the test under the cursor to the editor context menu"
            }
          },
          "additionalProperties": false,
          "default": {
            "toggleTestFile": true,
            "addTags": true,
            "removeTags": false,
            "fillStruct": false,
            "testAtCursor": true,
            "testFile": false,
            "testPackage": false,
            "generateTestForFunction": true,
            "generateTestForFile": false,
            "generateTestForPackage": false,
            "addImport": true,
            "testCoverage": true,
            "playground": true,
            "debugTestAtCursor": true,
            "benchmarkAtCursor": false
          },
          "description": "Experimental Feature: Enable/Disable entries from the context menu in the editor.",
          "scope": "resource"
        },
        "go.gotoSymbol.ignoreFolders": {
          "type": "array",
          "items": {
            "type": "string"
          },
          "default": [],
          "description": "Folder names (not paths) to ignore while using Go to Symbol in Workspace feature. Not applicable when using the language server.",
          "scope": "resource"
        },
        "go.delveConfig": {
          "type": "object",
          "properties": {
            "dlvLoadConfig": {
              "type": "object",
              "properties": {
                "followPointers": {
                  "type": "boolean",
                  "description": "FollowPointers requests pointers to be automatically dereferenced",
                  "default": true
                },
                "maxVariableRecurse": {
                  "type": "number",
                  "description": "MaxVariableRecurse is how far to recurse when evaluating nested types",
                  "default": 1
                },
                "maxStringLen": {
                  "type": "number",
                  "description": "MaxStringLen is the maximum number of bytes read from a string",
                  "default": 64
                },
                "maxArrayValues": {
                  "type": "number",
                  "description": "MaxArrayValues is the maximum number of elements read from an array, a slice or a map",
                  "default": 64
                },
                "maxStructFields": {
                  "type": "number",
                  "description": "MaxStructFields is the maximum number of fields read from a struct, -1 will read all fields",
                  "default": -1
                }
              },
              "description": "LoadConfig describes to delve, how to load values from target's memory. Ignored by 'dlv-dap'.",
              "default": {
                "followPointers": true,
                "maxVariableRecurse": 1,
                "maxStringLen": 64,
                "maxArrayValues": 64,
                "maxStructFields": -1
              }
            },
            "apiVersion": {
              "type": "number",
              "enum": [
                1,
                2
              ],
              "description": "Delve Api Version to use. Default value is 2. This applies only when using the 'legacy' debug adapter.",
              "default": 2
            },
            "showGlobalVariables": {
              "type": "boolean",
              "description": "Boolean value to indicate whether global package variables should be shown in the variables pane or not.",
              "default": false
            },
            "showRegisters": {
              "type": "boolean",
              "default": false,
              "description": "Boolean value to indicate whether register variables should be shown in the variables pane or not."
            },
            "hideSystemGoroutines": {
              "type": "boolean",
              "default": false,
              "description": "Boolean value to indicate whether system goroutines should be hidden from call stack view."
            },
            "showLog": {
              "type": "boolean",
              "description": "Show log output from the delve debugger. Maps to dlv's `--log` flag.",
              "default": false
            },
            "logOutput": {
              "type": "string",
              "enum": [
                "debugger",
                "gdbwire",
                "lldbout",
                "debuglineerr",
                "rpc",
                "dap"
              ],
              "description": "Comma separated list of components that should produce debug output. Maps to dlv's `--log-output` flag. Check `dlv log` for details.",
              "default": "debugger"
            },
            "debugAdapter": {
              "type": "string",
              "enum": [
                "legacy",
                "dlv-dap"
              ],
              "description": "Select which debug adapter to use by default. This is also used for choosing which debug adapter to use when no launch.json is present and with codelenses.",
              "default": "dlv-dap"
            },
            "dlvFlags": {
              "type": "array",
              "description": "Extra flags for `dlv`. See `dlv help` for the full list of supported. Flags such as `--log-output`, `--log`, `--log-dest`, `--api-version`, `--output`, `--backend` already have corresponding properties in the debug configuration, and flags such as `--listen` and `--headless` are used internally. If they are specified in `dlvFlags`, they may be ignored or cause an error.",
              "items": {
                "type": "string"
              },
              "default": []
            },
            "substitutePath": {
              "type": "array",
              "items": {
                "type": "object",
                "properties": {
                  "from": {
                    "type": "string",
                    "description": "The absolute local path to be replaced when passing paths to the debugger",
                    "default": ""
                  },
                  "to": {
                    "type": "string",
                    "description": "The absolute remote path to be replaced when passing paths back to the client",
                    "default": ""
                  }
                }
              },
              "description": "An array of mappings from a local path to the remote path that is used by the debuggee. The debug adapter will replace the local path with the remote path in all of the calls. Overriden by `remotePath` (in attach request).",
              "default": []
            }
          },
          "default": {},
          "description": "Delve settings that applies to all debugging sessions. Debug configuration in the launch.json file will override these values.",
          "scope": "resource"
        },
        "go.alternateTools": {
          "type": "object",
          "default": {},
          "description": "Alternate tools or alternate paths for the same tools used by the Go extension. Provide either absolute path or the name of the binary in GOPATH/bin, GOROOT/bin or PATH. Useful when you want to use wrapper script for the Go tools or versioned tools from https://gopkg.in. When specified as a workspace setting, the setting is used only when the workspace is marked trusted with \"Go: Toggle Workspace Trust Flag\".",
          "scope": "resource",
          "properties": {
            "go": {
              "type": "string",
              "default": "go",
              "description": "Alternate tool to use instead of the go binary or alternate path to use for the go binary."
            },
            "gopls": {
              "type": "string",
              "default": "gopls",
              "description": "Alternate tool to use instead of the gopls binary or alternate path to use for the gopls binary."
            },
            "go-outline": {
              "type": "string",
              "default": "go-outline",
              "description": "Alternate tool to use instead of the go-outline binary or alternate path to use for the go-outline binary."
            },
            "dlv": {
              "type": "string",
              "default": "dlv",
              "description": "Alternate tool to use instead of the dlv binary or alternate path to use for the dlv binary."
            }
          },
          "additionalProperties": true
        },
        "go.terminal.activateEnvironment": {
          "default": true,
          "description": "Apply the Go & PATH environment variables used by the extension to all integrated terminals.",
          "scope": "resource",
          "type": "boolean"
        },
        "gopls": {
          "type": "object",
          "markdownDescription": "Configure the default Go language server ('gopls'). In most cases, configuring this section is unnecessary. See [the documentation](https://github.com/golang/tools/blob/master/gopls/doc/settings.md) for all available settings.",
          "scope": "resource",
          "properties": {
            "build.allowImplicitNetworkAccess": {
              "type": "boolean",
              "markdownDescription": "(Experimental) allowImplicitNetworkAccess disables GOPROXY=off, allowing implicit module\ndownloads rather than requiring user action. This option will eventually\nbe removed.\n",
              "default": false,
              "scope": "resource"
            },
            "build.allowModfileModifications": {
              "type": "boolean",
              "markdownDescription": "(Experimental) allowModfileModifications disables -mod=readonly, allowing imports from\nout-of-scope modules. This option will eventually be removed.\n",
              "default": false,
              "scope": "resource"
            },
            "build.buildFlags": {
              "type": "array",
              "markdownDescription": "buildFlags is the set of flags passed on to the build system when invoked.\nIt is applied to queries like `go list`, which is used when discovering files.\nThe most common use is to set `-tags`.\n\nIf unspecified, values of `go.buildFlags, go.buildTags` will be propagated.\n",
              "default": [],
              "scope": "resource"
            },
            "build.directoryFilters": {
              "type": "array",
              "markdownDescription": "directoryFilters can be used to exclude unwanted directories from the\nworkspace. By default, all directories are included. Filters are an\noperator, `+` to include and `-` to exclude, followed by a path prefix\nrelative to the workspace folder. They are evaluated in order, and\nthe last filter that applies to a path controls whether it is included.\nThe path prefix can be empty, so an initial `-` excludes everything.\n\nExamples:\n\nExclude node_modules: `-node_modules`\n\nInclude only project_a: `-` (exclude everything), `+project_a`\n\nInclude only project_a, but not node_modules inside it: `-`, `+project_a`, `-project_a/node_modules`\n",
              "default": [
                "-node_modules"
              ],
              "scope": "resource"
            },
            "build.env": {
              "type": "object",
              "markdownDescription": "env adds environment variables to external commands run by `gopls`, most notably `go list`.\n",
              "scope": "resource"
            },
            "build.expandWorkspaceToModule": {
              "type": "boolean",
              "markdownDescription": "(Experimental) expandWorkspaceToModule instructs `gopls` to adjust the scope of the\nworkspace to find the best available module root. `gopls` first looks for\na go.mod file in any parent directory of the workspace folder, expanding\nthe scope to that directory if it exists. If no viable parent directory is\nfound, gopls will check if there is exactly one child directory containing\na go.mod file, narrowing the scope to that directory if it exists.\n",
              "default": true,
              "scope": "resource"
            },
            "build.experimentalPackageCacheKey": {
              "type": "boolean",
              "markdownDescription": "(Experimental) experimentalPackageCacheKey controls whether to use a coarser cache key\nfor package type information to increase cache hits. This setting removes\nthe user's environment, build flags, and working directory from the cache\nkey, which should be a safe change as all relevant inputs into the type\nchecking pass are already hashed into the key. This is temporarily guarded\nby an experiment because caching behavior is subtle and difficult to\ncomprehensively test.\n",
              "default": true,
              "scope": "resource"
            },
            "build.experimentalUseInvalidMetadata": {
              "type": "boolean",
              "markdownDescription": "(Experimental) experimentalUseInvalidMetadata enables gopls to fall back on outdated\npackage metadata to provide editor features if the go command fails to\nload packages for some reason (like an invalid go.mod file). This will\neventually be the default behavior, and this setting will be removed.\n",
              "default": false,
              "scope": "resource"
            },
            "build.experimentalWorkspaceModule": {
              "type": "boolean",
              "markdownDescription": "(Experimental) experimentalWorkspaceModule opts a user into the experimental support\nfor multi-module workspaces.\n",
              "default": false,
              "scope": "resource"
            },
            "build.memoryMode": {
              "type": "string",
              "markdownDescription": "(Experimental) memoryMode controls the tradeoff `gopls` makes between memory usage and\ncorrectness.\n\nValues other than `Normal` are untested and may break in surprising ways.\n",
              "enum": [
                "DegradeClosed",
                "Normal"
              ],
              "markdownEnumDescriptions": [
                "`\"DegradeClosed\"`: In DegradeClosed mode, `gopls` will collect less information about\npackages without open files. As a result, features like Find\nReferences and Rename will miss results in such packages.\n",
                ""
              ],
              "default": "Normal",
              "scope": "resource"
            },
            "build.templateExtensions": {
              "type": "array",
              "markdownDescription": "templateExtensions gives the extensions of file names that are treateed\nas template files. (The extension\nis the part of the file name after the final dot.)\n",
              "default": [],
              "scope": "resource"
            },
            "formatting.gofumpt": {
              "type": "boolean",
              "markdownDescription": "gofumpt indicates if we should run gofumpt formatting.\n",
              "default": false,
              "scope": "resource"
            },
            "formatting.local": {
              "type": "string",
              "markdownDescription": "local is the equivalent of the `goimports -local` flag, which puts\nimports beginning with this string after third-party packages. It should\nbe the prefix of the import path whose imports should be grouped\nseparately.\n",
              "default": "",
              "scope": "resource"
            },
            "ui.codelenses": {
              "type": "object",
              "markdownDescription": "codelenses overrides the enabled/disabled state of code lenses. See the\n\"Code Lenses\" section of the\n[Settings page](https://github.com/golang/tools/blob/master/gopls/doc/settings.md)\nfor the list of supported lenses.\n\nExample Usage:\n\n```json5\n\"gopls\": {\n...\n  \"codelenses\": {\n    \"generate\": false,  // Don't show the `go generate` lens.\n    \"gc_details\": true  // Show a code lens toggling the display of gc's choices.\n  }\n...\n}\n```\n",
              "scope": "resource",
              "properties": {
                "gc_details": {
                  "type": "boolean",
                  "markdownDescription": "Toggle the calculation of gc annotations.",
                  "default": false
                },
                "generate": {
                  "type": "boolean",
                  "markdownDescription": "Runs `go generate` for a given directory.",
                  "default": true
                },
                "regenerate_cgo": {
                  "type": "boolean",
                  "markdownDescription": "Regenerates cgo definitions.",
                  "default": true
                },
                "test": {
                  "type": "boolean",
                  "markdownDescription": "Runs `go test` for a specific set of test or benchmark functions.",
                  "default": false
                },
                "tidy": {
                  "type": "boolean",
                  "markdownDescription": "Runs `go mod tidy` for a module.",
                  "default": true
                },
                "upgrade_dependency": {
                  "type": "boolean",
                  "markdownDescription": "Upgrades a dependency in the go.mod file for a module.",
                  "default": true
                },
                "vendor": {
                  "type": "boolean",
                  "markdownDescription": "Runs `go mod vendor` for a module.",
                  "default": true
                }
              }
            },
            "ui.completion.completionBudget": {
              "type": "string",
              "markdownDescription": "(For Debugging) completionBudget is the soft latency goal for completion requests. Most\nrequests finish in a couple milliseconds, but in some cases deep\ncompletions can take much longer. As we use up our budget we\ndynamically reduce the search scope to ensure we return timely\nresults. Zero means unlimited.\n",
              "default": "100ms",
              "scope": "resource"
            },
            "ui.completion.experimentalPostfixCompletions": {
              "type": "boolean",
              "markdownDescription": "(Experimental) experimentalPostfixCompletions enables artifical method snippets\nsuch as \"someSlice.sort!\".\n",
              "default": true,
              "scope": "resource"
            },
            "ui.completion.matcher": {
              "type": "string",
              "markdownDescription": "(Advanced) matcher sets the algorithm that is used when calculating completion\ncandidates.\n",
              "enum": [
                "CaseInsensitive",
                "CaseSensitive",
                "Fuzzy"
              ],
              "markdownEnumDescriptions": [
                "",
                "",
                ""
              ],
              "default": "Fuzzy",
              "scope": "resource"
            },
            "ui.completion.usePlaceholders": {
              "type": "boolean",
              "markdownDescription": "placeholders enables placeholders for function parameters or struct\nfields in completion responses.\n",
              "default": false,
              "scope": "resource"
            },
            "ui.diagnostic.analyses": {
              "type": "object",
              "markdownDescription": "analyses specify analyses that the user would like to enable or disable.\nA map of the names of analysis passes that should be enabled/disabled.\nA full list of analyzers that gopls uses can be found\n[here](https://github.com/golang/tools/blob/master/gopls/doc/analyzers.md).\n\nExample Usage:\n\n```json5\n...\n\"analyses\": {\n  \"unreachable\": false, // Disable the unreachable analyzer.\n  \"unusedparams\": true  // Enable the unusedparams analyzer.\n}\n...\n```\n",
              "scope": "resource",
              "properties": {
                "asmdecl": {
                  "type": "boolean",
                  "markdownDescription": "report mismatches between assembly files and Go declarations",
                  "default": true
                },
                "assign": {
                  "type": "boolean",
                  "markdownDescription": "check for useless assignments\n\nThis checker reports assignments of the form x = x or a[i] = a[i].\nThese are almost always useless, and even when they aren't they are\nusually a mistake.",
                  "default": true
                },
                "atomic": {
                  "type": "boolean",
                  "markdownDescription": "check for common mistakes using the sync/atomic package\n\nThe atomic checker looks for assignment statements of the form:\n\n\tx = atomic.AddUint64(&x, 1)\n\nwhich are not atomic.",
                  "default": true
                },
                "atomicalign": {
                  "type": "boolean",
                  "markdownDescription": "check for non-64-bits-aligned arguments to sync/atomic functions",
                  "default": true
                },
                "bools": {
                  "type": "boolean",
                  "markdownDescription": "check for common mistakes involving boolean operators",
                  "default": true
                },
                "buildtag": {
                  "type": "boolean",
                  "markdownDescription": "check that +build tags are well-formed and correctly located",
                  "default": true
                },
                "cgocall": {
                  "type": "boolean",
                  "markdownDescription": "detect some violations of the cgo pointer passing rules\n\nCheck for invalid cgo pointer passing.\nThis looks for code that uses cgo to call C code passing values\nwhose types are almost always invalid according to the cgo pointer\nsharing rules.\nSpecifically, it warns about attempts to pass a Go chan, map, func,\nor slice to C, either directly, or via a pointer, array, or struct.",
                  "default": true
                },
                "composites": {
                  "type": "boolean",
                  "markdownDescription": "check for unkeyed composite literals\n\nThis analyzer reports a diagnostic for composite literals of struct\ntypes imported from another package that do not use the field-keyed\nsyntax. Such literals are fragile because the addition of a new field\n(even if unexported) to the struct will cause compilation to fail.\n\nAs an example,\n\n\terr = &net.DNSConfigError{err}\n\nshould be replaced by:\n\n\terr = &net.DNSConfigError{Err: err}\n",
                  "default": true
                },
                "copylocks": {
                  "type": "boolean",
                  "markdownDescription": "check for locks erroneously passed by value\n\nInadvertently copying a value containing a lock, such as sync.Mutex or\nsync.WaitGroup, may cause both copies to malfunction. Generally such\nvalues should be referred to through a pointer.",
                  "default": true
                },
                "deepequalerrors": {
                  "type": "boolean",
                  "markdownDescription": "check for calls of reflect.DeepEqual on error values\n\nThe deepequalerrors checker looks for calls of the form:\n\n    reflect.DeepEqual(err1, err2)\n\nwhere err1 and err2 are errors. Using reflect.DeepEqual to compare\nerrors is discouraged.",
                  "default": true
                },
                "errorsas": {
                  "type": "boolean",
                  "markdownDescription": "report passing non-pointer or non-error values to errors.As\n\nThe errorsas analysis reports calls to errors.As where the type\nof the second argument is not a pointer to a type implementing error.",
                  "default": true
                },
                "fieldalignment": {
                  "type": "boolean",
                  "markdownDescription": "find structs that would use less memory if their fields were sorted\n\nThis analyzer find structs that can be rearranged to use less memory, and provides\na suggested edit with the optimal order.\n\nNote that there are two different diagnostics reported. One checks struct size,\nand the other reports \"pointer bytes\" used. Pointer bytes is how many bytes of the\nobject that the garbage collector has to potentially scan for pointers, for example:\n\n\tstruct { uint32; string }\n\nhave 16 pointer bytes because the garbage collector has to scan up through the string's\ninner pointer.\n\n\tstruct { string; *uint32 }\n\nhas 24 pointer bytes because it has to scan further through the *uint32.\n\n\tstruct { string; uint32 }\n\nhas 8 because it can stop immediately after the string pointer.\n",
                  "default": false
                },
                "fillreturns": {
                  "type": "boolean",
                  "markdownDescription": "suggest fixes for errors due to an incorrect number of return values\n\nThis checker provides suggested fixes for type errors of the\ntype \"wrong number of return values (want %d, got %d)\". For example:\n\tfunc m() (int, string, *bool, error) {\n\t\treturn\n\t}\nwill turn into\n\tfunc m() (int, string, *bool, error) {\n\t\treturn 0, \"\", nil, nil\n\t}\n\nThis functionality is similar to https://github.com/sqs/goreturns.\n",
                  "default": true
                },
                "fillstruct": {
                  "type": "boolean",
                  "markdownDescription": "note incomplete struct initializations\n\nThis analyzer provides diagnostics for any struct literals that do not have\nany fields initialized. Because the suggested fix for this analysis is\nexpensive to compute, callers should compute it separately, using the\nSuggestedFix function below.\n",
                  "default": true
                },
                "httpresponse": {
                  "type": "boolean",
                  "markdownDescription": "check for mistakes using HTTP responses\n\nA common mistake when using the net/http package is to defer a function\ncall to close the http.Response Body before checking the error that\ndetermines whether the response is valid:\n\n\tresp, err := http.Head(url)\n\tdefer resp.Body.Close()\n\tif err != nil {\n\t\tlog.Fatal(err)\n\t}\n\t// (defer statement belongs here)\n\nThis checker helps uncover latent nil dereference bugs by reporting a\ndiagnostic for such mistakes.",
                  "default": true
                },
                "ifaceassert": {
                  "type": "boolean",
                  "markdownDescription": "detect impossible interface-to-interface type assertions\n\nThis checker flags type assertions v.(T) and corresponding type-switch cases\nin which the static type V of v is an interface that cannot possibly implement\nthe target interface T. This occurs when V and T contain methods with the same\nname but different signatures. Example:\n\n\tvar v interface {\n\t\tRead()\n\t}\n\t_ = v.(io.Reader)\n\nThe Read method in v has a different signature than the Read method in\nio.Reader, so this assertion cannot succeed.\n",
                  "default": true
                },
                "infertypeargs": {
                  "type": "boolean",
                  "markdownDescription": "check for unnecessary type arguments in call expressions\n\nExplicit type arguments may be omitted from call expressions if they can be\ninferred from function arguments, or from other type arguments:\n\n\tfunc f[T any](T) {}\n\t\n\tfunc _() {\n\t\tf[string](\"foo\") // string could be inferred\n\t}\n",
                  "default": true
                },
                "loopclosure": {
                  "type": "boolean",
                  "markdownDescription": "check references to loop variables from within nested functions\n\nThis analyzer checks for references to loop variables from within a\nfunction literal inside the loop body. It checks only instances where\nthe function literal is called in a defer or go statement that is the\nlast statement in the loop body, as otherwise we would need whole\nprogram analysis.\n\nFor example:\n\n\tfor i, v := range s {\n\t\tgo func() {\n\t\t\tprintln(i, v) // not what you might expect\n\t\t}()\n\t}\n\nSee: https://golang.org/doc/go_faq.html#closures_and_goroutines",
                  "default": true
                },
                "lostcancel": {
                  "type": "boolean",
                  "markdownDescription": "check cancel func returned by context.WithCancel is called\n\nThe cancellation function returned by context.WithCancel, WithTimeout,\nand WithDeadline must be called or the new context will remain live\nuntil its parent context is cancelled.\n(The background context is never cancelled.)",
                  "default": true
                },
                "nilfunc": {
                  "type": "boolean",
                  "markdownDescription": "check for useless comparisons between functions and nil\n\nA useless comparison is one like f == nil as opposed to f() == nil.",
                  "default": true
                },
                "nilness": {
                  "type": "boolean",
                  "markdownDescription": "check for redundant or impossible nil comparisons\n\nThe nilness checker inspects the control-flow graph of each function in\na package and reports nil pointer dereferences, degenerate nil\npointers, and panics with nil values. A degenerate comparison is of the form\nx==nil or x!=nil where x is statically known to be nil or non-nil. These are\noften a mistake, especially in control flow related to errors. Panics with nil\nvalues are checked because they are not detectable by\n\n\tif r := recover(); r != nil {\n\nThis check reports conditions such as:\n\n\tif f == nil { // impossible condition (f is a function)\n\t}\n\nand:\n\n\tp := &v\n\t...\n\tif p != nil { // tautological condition\n\t}\n\nand:\n\n\tif p == nil {\n\t\tprint(*p) // nil dereference\n\t}\n\nand:\n\n\tif p == nil {\n\t\tpanic(p)\n\t}\n",
                  "default": false
                },
                "nonewvars": {
                  "type": "boolean",
                  "markdownDescription": "suggested fixes for \"no new vars on left side of :=\"\n\nThis checker provides suggested fixes for type errors of the\ntype \"no new vars on left side of :=\". For example:\n\tz := 1\n\tz := 2\nwill turn into\n\tz := 1\n\tz = 2\n",
                  "default": true
                },
                "noresultvalues": {
                  "type": "boolean",
                  "markdownDescription": "suggested fixes for unexpected return values\n\nThis checker provides suggested fixes for type errors of the\ntype \"no result values expected\" or \"too many return values\".\nFor example:\n\tfunc z() { return nil }\nwill turn into\n\tfunc z() { return }\n",
                  "default": true
                },
                "printf": {
                  "type": "boolean",
                  "markdownDescription": "check consistency of Printf format strings and arguments\n\nThe check applies to known functions (for example, those in package fmt)\nas well as any detected wrappers of known functions.\n\nA function that wants to avail itself of printf checking but is not\nfound by this analyzer's heuristics (for example, due to use of\ndynamic calls) can insert a bogus call:\n\n\tif false {\n\t\t_ = fmt.Sprintf(format, args...) // enable printf checking\n\t}\n\nThe -funcs flag specifies a comma-separated list of names of additional\nknown formatting functions or methods. If the name contains a period,\nit must denote a specific function using one of the following forms:\n\n\tdir/pkg.Function\n\tdir/pkg.Type.Method\n\t(*dir/pkg.Type).Method\n\nOtherwise the name is interpreted as a case-insensitive unqualified\nidentifier such as \"errorf\". Either way, if a listed name ends in f, the\nfunction is assumed to be Printf-like, taking a format string before the\nargument list. Otherwise it is assumed to be Print-like, taking a list\nof arguments with no format string.\n",
                  "default": true
                },
                "shadow": {
                  "type": "boolean",
                  "markdownDescription": "check for possible unintended shadowing of variables\n\nThis analyzer check for shadowed variables.\nA shadowed variable is a variable declared in an inner scope\nwith the same name and type as a variable in an outer scope,\nand where the outer variable is mentioned after the inner one\nis declared.\n\n(This definition can be refined; the module generates too many\nfalse positives and is not yet enabled by default.)\n\nFor example:\n\n\tfunc BadRead(f *os.File, buf []byte) error {\n\t\tvar err error\n\t\tfor {\n\t\t\tn, err := f.Read(buf) // shadows the function variable 'err'\n\t\t\tif err != nil {\n\t\t\t\tbreak // causes return of wrong value\n\t\t\t}\n\t\t\tfoo(buf)\n\t\t}\n\t\treturn err\n\t}\n",
                  "default": false
                },
                "shift": {
                  "type": "boolean",
                  "markdownDescription": "check for shifts that equal or exceed the width of the integer",
                  "default": true
                },
                "simplifycompositelit": {
                  "type": "boolean",
                  "markdownDescription": "check for composite literal simplifications\n\nAn array, slice, or map composite literal of the form:\n\t[]T{T{}, T{}}\nwill be simplified to:\n\t[]T{{}, {}}\n\nThis is one of the simplifications that \"gofmt -s\" applies.",
                  "default": true
                },
                "simplifyrange": {
                  "type": "boolean",
                  "markdownDescription": "check for range statement simplifications\n\nA range of the form:\n\tfor x, _ = range v {...}\nwill be simplified to:\n\tfor x = range v {...}\n\nA range of the form:\n\tfor _ = range v {...}\nwill be simplified to:\n\tfor range v {...}\n\nThis is one of the simplifications that \"gofmt -s\" applies.",
                  "default": true
                },
                "simplifyslice": {
                  "type": "boolean",
                  "markdownDescription": "check for slice simplifications\n\nA slice expression of the form:\n\ts[a:len(s)]\nwill be simplified to:\n\ts[a:]\n\nThis is one of the simplifications that \"gofmt -s\" applies.",
                  "default": true
                },
                "sortslice": {
                  "type": "boolean",
                  "markdownDescription": "check the argument type of sort.Slice\n\nsort.Slice requires an argument of a slice type. Check that\nthe interface{} value passed to sort.Slice is actually a slice.",
                  "default": true
                },
                "stdmethods": {
                  "type": "boolean",
                  "markdownDescription": "check signature of methods of well-known interfaces\n\nSometimes a type may be intended to satisfy an interface but may fail to\ndo so because of a mistake in its method signature.\nFor example, the result of this WriteTo method should be (int64, error),\nnot error, to satisfy io.WriterTo:\n\n\ttype myWriterTo struct{...}\n        func (myWriterTo) WriteTo(w io.Writer) error { ... }\n\nThis check ensures that each method whose name matches one of several\nwell-known interface methods from the standard library has the correct\nsignature for that interface.\n\nChecked method names include:\n\tFormat GobEncode GobDecode MarshalJSON MarshalXML\n\tPeek ReadByte ReadFrom ReadRune Scan Seek\n\tUnmarshalJSON UnreadByte UnreadRune WriteByte\n\tWriteTo\n",
                  "default": true
                },
                "stringintconv": {
                  "type": "boolean",
                  "markdownDescription": "check for string(int) conversions\n\nThis checker flags conversions of the form string(x) where x is an integer\n(but not byte or rune) type. Such conversions are discouraged because they\nreturn the UTF-8 representation of the Unicode code point x, and not a decimal\nstring representation of x as one might expect. Furthermore, if x denotes an\ninvalid code point, the conversion cannot be statically rejected.\n\nFor conversions that intend on using the code point, consider replacing them\nwith string(rune(x)). Otherwise, strconv.Itoa and its equivalents return the\nstring representation of the value in the desired base.\n",
                  "default": true
                },
                "structtag": {
                  "type": "boolean",
                  "markdownDescription": "check that struct field tags conform to reflect.StructTag.Get\n\nAlso report certain struct tags (json, xml) used with unexported fields.",
                  "default": true
                },
                "stubmethods": {
                  "type": "boolean",
                  "markdownDescription": "stub methods analyzer\n\nThis analyzer generates method stubs for concrete types\nin order to implement a target interface",
                  "default": true
                },
                "testinggoroutine": {
                  "type": "boolean",
                  "markdownDescription": "report calls to (*testing.T).Fatal from goroutines started by a test.\n\nFunctions that abruptly terminate a test, such as the Fatal, Fatalf, FailNow, and\nSkip{,f,Now} methods of *testing.T, must be called from the test goroutine itself.\nThis checker detects calls to these functions that occur within a goroutine\nstarted by the test. For example:\n\nfunc TestFoo(t *testing.T) {\n    go func() {\n        t.Fatal(\"oops\") // error: (*T).Fatal called from non-test goroutine\n    }()\n}\n",
                  "default": true
                },
                "tests": {
                  "type": "boolean",
                  "markdownDescription": "check for common mistaken usages of tests and examples\n\nThe tests checker walks Test, Benchmark and Example functions checking\nmalformed names, wrong signatures and examples documenting non-existent\nidentifiers.\n\nPlease see the documentation for package testing in golang.org/pkg/testing\nfor the conventions that are enforced for Tests, Benchmarks, and Examples.",
                  "default": true
                },
                "undeclaredname": {
                  "type": "boolean",
                  "markdownDescription": "suggested fixes for \"undeclared name: <>\"\n\nThis checker provides suggested fixes for type errors of the\ntype \"undeclared name: <>\". It will either insert a new statement,\nsuch as:\n\n\"<> := \"\n\nor a new function declaration, such as:\n\nfunc <>(inferred parameters) {\n\tpanic(\"implement me!\")\n}\n",
                  "default": true
                },
                "unmarshal": {
                  "type": "boolean",
                  "markdownDescription": "report passing non-pointer or non-interface values to unmarshal\n\nThe unmarshal analysis reports calls to functions such as json.Unmarshal\nin which the argument type is not a pointer or an interface.",
                  "default": true
                },
                "unreachable": {
                  "type": "boolean",
                  "markdownDescription": "check for unreachable code\n\nThe unreachable analyzer finds statements that execution can never reach\nbecause they are preceded by an return statement, a call to panic, an\ninfinite loop, or similar constructs.",
                  "default": true
                },
                "unsafeptr": {
                  "type": "boolean",
                  "markdownDescription": "check for invalid conversions of uintptr to unsafe.Pointer\n\nThe unsafeptr analyzer reports likely incorrect uses of unsafe.Pointer\nto convert integers to pointers. A conversion from uintptr to\nunsafe.Pointer is invalid if it implies that there is a uintptr-typed\nword in memory that holds a pointer value, because that word will be\ninvisible to stack copying and to the garbage collector.",
                  "default": true
                },
                "unusedparams": {
                  "type": "boolean",
                  "markdownDescription": "check for unused parameters of functions\n\nThe unusedparams analyzer checks functions to see if there are\nany parameters that are not being used.\n\nTo reduce false positives it ignores:\n- methods\n- parameters that do not have a name or are underscored\n- functions in test files\n- functions with empty bodies or those with just a return stmt",
                  "default": false
                },
                "unusedresult": {
                  "type": "boolean",
                  "markdownDescription": "check for unused results of calls to some functions\n\nSome functions like fmt.Errorf return a result and have no side effects,\nso it is always a mistake to discard the result. This analyzer reports\ncalls to certain functions in which the result of the call is ignored.\n\nThe set of functions may be controlled using flags.",
                  "default": true
                },
                "unusedwrite": {
                  "type": "boolean",
                  "markdownDescription": "checks for unused writes\n\nThe analyzer reports instances of writes to struct fields and\narrays that are never read. Specifically, when a struct object\nor an array is copied, its elements are copied implicitly by\nthe compiler, and any element write to this copy does nothing\nwith the original object.\n\nFor example:\n\n\ttype T struct { x int }\n\tfunc f(input []T) {\n\t\tfor i, v := range input {  // v is a copy\n\t\t\tv.x = i  // unused write to field x\n\t\t}\n\t}\n\nAnother example is about non-pointer receiver:\n\n\ttype T struct { x int }\n\tfunc (t T) f() {  // t is a copy\n\t\tt.x = i  // unused write to field x\n\t}\n",
                  "default": false
                },
                "useany": {
                  "type": "boolean",
                  "markdownDescription": "check for constraints that could be simplified to \"any\"",
                  "default": false
                }
              }
            },
            "ui.diagnostic.annotations": {
              "type": "object",
              "markdownDescription": "(Experimental) annotations specifies the various kinds of optimization diagnostics\nthat should be reported by the gc_details command.\n",
              "scope": "resource",
              "properties": {
                "bounds": {
                  "type": "boolean",
                  "markdownDescription": "`\"bounds\"` controls bounds checking diagnostics.\n",
                  "default": true
                },
                "escape": {
                  "type": "boolean",
                  "markdownDescription": "`\"escape\"` controls diagnostics about escape choices.\n",
                  "default": true
                },
                "inline": {
                  "type": "boolean",
                  "markdownDescription": "`\"inline\"` controls diagnostics about inlining choices.\n",
                  "default": true
                },
                "nil": {
                  "type": "boolean",
                  "markdownDescription": "`\"nil\"` controls nil checks.\n",
                  "default": true
                }
              }
            },
            "ui.diagnostic.diagnosticsDelay": {
              "type": "string",
              "markdownDescription": "(Advanced) diagnosticsDelay controls the amount of time that gopls waits\nafter the most recent file modification before computing deep diagnostics.\nSimple diagnostics (parsing and type-checking) are always run immediately\non recently modified packages.\n\nThis option must be set to a valid duration string, for example `\"250ms\"`.\n",
              "default": "250ms",
              "scope": "resource"
            },
            "ui.diagnostic.experimentalWatchedFileDelay": {
              "type": "string",
              "markdownDescription": "(Experimental) experimentalWatchedFileDelay controls the amount of time that gopls waits\nfor additional workspace/didChangeWatchedFiles notifications to arrive,\nbefore processing all such notifications in a single batch. This is\nintended for use by LSP clients that don't support their own batching of\nfile system notifications.\n\nThis option must be set to a valid duration string, for example `\"100ms\"`.\n",
              "default": "0s",
              "scope": "resource"
            },
            "ui.diagnostic.staticcheck": {
              "type": "boolean",
              "markdownDescription": "(Experimental) staticcheck enables additional analyses from staticcheck.io.\n",
              "default": false,
              "scope": "resource"
            },
            "ui.documentation.hoverKind": {
              "type": "string",
              "markdownDescription": "hoverKind controls the information that appears in the hover text.\nSingleLine and Structured are intended for use only by authors of editor plugins.\n",
              "enum": [
                "FullDocumentation",
                "NoDocumentation",
                "SingleLine",
                "Structured",
                "SynopsisDocumentation"
              ],
              "markdownEnumDescriptions": [
                "",
                "",
                "",
                "`\"Structured\"` is an experimental setting that returns a structured hover format.\nThis format separates the signature from the documentation, so that the client\ncan do more manipulation of these fields.\n\nThis should only be used by clients that support this behavior.\n",
                ""
              ],
              "default": "FullDocumentation",
              "scope": "resource"
            },
            "ui.documentation.linkTarget": {
              "type": "string",
              "markdownDescription": "linkTarget controls where documentation links go.\nIt might be one of:\n\n* `\"godoc.org\"`\n* `\"pkg.go.dev\"`\n\nIf company chooses to use its own `godoc.org`, its address can be used as well.\n",
              "default": "pkg.go.dev",
              "scope": "resource"
            },
            "ui.documentation.linksInHover": {
              "type": "boolean",
              "markdownDescription": "linksInHover toggles the presence of links to documentation in hover.\n",
              "default": true,
              "scope": "resource"
            },
            "ui.navigation.importShortcut": {
              "type": "string",
              "markdownDescription": "importShortcut specifies whether import statements should link to\ndocumentation or go to definitions.\n",
              "enum": [
                "Both",
                "Definition",
                "Link"
              ],
              "markdownEnumDescriptions": [
                "",
                "",
                ""
              ],
              "default": "Both",
              "scope": "resource"
            },
            "ui.navigation.symbolMatcher": {
              "type": "string",
              "markdownDescription": "(Advanced) symbolMatcher sets the algorithm that is used when finding workspace symbols.\n",
              "enum": [
                "CaseInsensitive",
                "CaseSensitive",
                "FastFuzzy",
                "Fuzzy"
              ],
              "markdownEnumDescriptions": [
                "",
                "",
                "",
                ""
              ],
              "default": "FastFuzzy",
              "scope": "resource"
            },
            "ui.navigation.symbolStyle": {
              "type": "string",
              "markdownDescription": "(Advanced) symbolStyle controls how symbols are qualified in symbol responses.\n\nExample Usage:\n\n```json5\n\"gopls\": {\n...\n  \"symbolStyle\": \"Dynamic\",\n...\n}\n```\n",
              "enum": [
                "Dynamic",
                "Full",
                "Package"
              ],
              "markdownEnumDescriptions": [
                "`\"Dynamic\"` uses whichever qualifier results in the highest scoring\nmatch for the given symbol query. Here a \"qualifier\" is any \"/\" or \".\"\ndelimited suffix of the fully qualified symbol. i.e. \"to/pkg.Foo.Field\" or\njust \"Foo.Field\".\n",
                "`\"Full\"` is fully qualified symbols, i.e.\n\"path/to/pkg.Foo.Field\".\n",
                "`\"Package\"` is package qualified symbols i.e.\n\"pkg.Foo.Field\".\n"
              ],
              "default": "Dynamic",
              "scope": "resource"
            },
            "ui.semanticTokens": {
              "type": "boolean",
              "markdownDescription": "(Experimental) semanticTokens controls whether the LSP server will send\nsemantic tokens to the client.\n",
              "default": false,
              "scope": "resource"
            },
            "verboseOutput": {
              "type": "boolean",
              "markdownDescription": "(For Debugging) verboseOutput enables additional debug logging.\n",
              "default": false,
              "scope": "resource"
            }
          }
        }
      }
    },
    "menus": {
      "commandPalette": [
        {
          "command": "go.test.refresh",
          "when": "false"
        },
        {
          "command": "go.test.showProfiles",
          "when": "false"
        },
        {
          "command": "go.test.captureProfile",
          "when": "false"
        },
        {
          "command": "go.test.deleteProfile",
          "when": "false"
        }
      ],
      "editor/context": [
        {
          "when": "editorTextFocus && config.go.editorContextMenuCommands.toggleTestFile && resourceLangId == go",
          "command": "go.toggle.test.file",
          "group": "Go group 1"
        },
        {
          "when": "editorTextFocus && config.go.editorContextMenuCommands.addTags && resourceLangId == go",
          "command": "go.add.tags",
          "group": "Go group 1"
        },
        {
          "when": "editorTextFocus && config.go.editorContextMenuCommands.removeTags && resourceLangId == go",
          "command": "go.remove.tags",
          "group": "Go group 1"
        },
        {
          "when": "editorTextFocus && config.go.editorContextMenuCommands.fillStruct && resourceLangId == go",
          "command": "go.fill.struct",
          "group": "Go group 1"
        },
        {
          "when": "editorTextFocus && config.go.editorContextMenuCommands.testAtCursor && resourceLangId == go",
          "command": "go.test.cursor",
          "group": "Go group 1"
        },
        {
          "when": "editorTextFocus && config.go.editorContextMenuCommands.benchmarkAtCursor && resourceLangId == go",
          "command": "go.benchmark.cursor",
          "group": "Go group 1"
        },
        {
          "when": "editorTextFocus && config.go.editorContextMenuCommands.debugTestAtCursor && resourceLangId == go",
          "command": "go.debug.cursor",
          "group": "Go group 1"
        },
        {
          "when": "editorTextFocus && config.go.editorContextMenuCommands.testFile && resourceLangId == go",
          "command": "go.test.file",
          "group": "Go group 1"
        },
        {
          "when": "editorTextFocus && config.go.editorContextMenuCommands.testPackage && resourceLangId == go",
          "command": "go.test.package",
          "group": "Go group 1"
        },
        {
          "when": "editorTextFocus && config.go.editorContextMenuCommands.generateTestForFunction && resourceLangId == go",
          "command": "go.test.generate.function",
          "group": "Go group 1"
        },
        {
          "when": "editorTextFocus && config.go.editorContextMenuCommands.generateTestForFile && resourceLangId == go",
          "command": "go.test.generate.file",
          "group": "Go group 1"
        },
        {
          "when": "editorTextFocus && config.go.editorContextMenuCommands.generateTestForPackage && resourceLangId == go",
          "command": "go.test.generate.package",
          "group": "Go group 1"
        },
        {
          "when": "editorTextFocus && config.go.editorContextMenuCommands.addImport && resourceLangId == go",
          "command": "go.import.add",
          "group": "Go group 1"
        },
        {
          "when": "editorTextFocus && config.go.editorContextMenuCommands.testCoverage && resourceLangId == go",
          "command": "go.test.coverage",
          "group": "Go group 1"
        },
        {
          "when": "editorTextFocus && resourceLangId == go",
          "command": "go.test.clearCoverage",
          "group": "Go group 1"
        },
        {
          "when": "editorTextFocus && config.go.editorContextMenuCommands.playground && resourceLangId == go",
          "command": "go.playground",
          "group": "Go group 1"
        },
        {
          "when": "editorTextFocus && resourceLangId == go",
          "command": "go.show.commands",
          "group": "Go group 2"
        }
      ],
      "testing/item/context": [
        {
          "command": "go.test.refresh",
          "when": "testId in go.tests",
          "group": "inline"
        },
        {
          "command": "go.test.showProfiles",
          "when": "testId in go.profiledTests",
          "group": "profile"
        },
        {
          "command": "go.test.captureProfile",
          "when": "testId in go.tests && testId =~ /\\?(test|benchmark)/",
          "group": "profile"
        }
      ],
      "view/item/context": [
        {
          "command": "go.test.deleteProfile",
          "when": "viewItem == go:test:file"
        }
      ]
    },
    "views": {
      "test": [
        {
          "id": "go.test.profile",
          "name": "Profiles",
          "contextualTitle": "Go",
          "icon": "$(graph)",
          "when": "go.hasProfiles"
        }
      ]
    }
  }
}<|MERGE_RESOLUTION|>--- conflicted
+++ resolved
@@ -1,13 +1,7 @@
 {
   "name": "go",
-<<<<<<< HEAD
-  "displayName": "Go-custom",
-  "version": "0.32.1-custom10",
-  "preview": true,
-=======
   "displayName": "Go",
   "version": "0.32.0",
->>>>>>> d2f739f5
   "publisher": "golang",
   "description": "Rich Go language support for Visual Studio Code",
   "author": {
