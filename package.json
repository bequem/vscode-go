--- conflicted
+++ resolved
@@ -147,13 +147,8 @@
       },
       {
         "command": "go.locate.tools",
-<<<<<<< HEAD
-        "title": "Go: Locate Configured Tools",
-        "description": "List all configured tools."
-=======
         "title": "Go: Locate Configured Go Tools",
         "description": "List all the Go tools being used by this extension along with their locations."
->>>>>>> 134a1a04
       },
       {
         "command": "go.test.cursor",
