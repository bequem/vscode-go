--- conflicted
+++ resolved
@@ -1,12 +1,7 @@
 {
   "name": "go",
   "displayName": "Go",
-<<<<<<< HEAD
-  "version": "0.23.3",
-=======
-  "version": "0.24.0-dev",
-  "preview": true,
->>>>>>> d04ba21a
+  "version": "0.24.0",
   "publisher": "golang",
   "description": "Rich Go language support for Visual Studio Code",
   "author": {
