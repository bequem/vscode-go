--- conflicted
+++ resolved
@@ -1,11 +1,7 @@
 {
   "name": "go",
   "displayName": "Go",
-<<<<<<< HEAD
-  "version": "0.16.2",
-=======
-  "version": "0.17.0-dev",
->>>>>>> 322e058b
+  "version": "0.17.0",
   "publisher": "golang",
   "description": "Rich Go language support for Visual Studio Code",
   "author": {
