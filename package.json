--- conflicted
+++ resolved
@@ -1,12 +1,7 @@
 {
   "name": "go",
   "displayName": "Go",
-<<<<<<< HEAD
-  "version": "0.29.0",
-=======
-  "version": "0.30.0-dev",
-  "preview": true,
->>>>>>> ed978a60
+  "version": "0.30.0",
   "publisher": "golang",
   "description": "Rich Go language support for Visual Studio Code",
   "author": {
